doctype 5
- load staticfiles
- load strings
- load timedelta
- load cache
- load mptt_tags
- load compress
- load gravatar
- load i18n
- load dmoj_user_i18n
- load statici18n
- load absolute_links

html(lang=LANGUAGE_CODE)
    head
        title
            block title
                | #{title} - #{SITE_LONG_NAME}
        meta(http-equiv='Content-Type', content='text/html; charset=UTF-8')
        if misc_config.meta_keywords
            meta(name='keywords', content=misc_config['meta_keywords'])
        if meta_description
            meta(name='description', content=meta_description)
        meta#viewport(name='viewport', content='width=device-width, initial-scale=1')

        // Favicons
        link(rel='icon', type='image/png', href='/favicon-32x32.png', sizes='32x32')
        link(rel='icon', type='image/png', href='/favicon-96x96.png', sizes='96x96')
        link(rel='icon', type='image/png', href='/favicon-16x16.png', sizes='16x16')

        if og_image
            meta(property='og:image', content='{{ request.build_absolute_uri|urljoin:og_image }}')
        block og_title
            meta(property='og:title', content='{{ title }} - {{ SITE_LONG_NAME }}')
        meta(property='og:site_name', content='{{ SITE_LONG_NAME }}')
        meta(property='og:url', content='{{ DMOJ_SCHEME }}://{{ DMOJ_CANONICAL|default:site.domain }}{{ request.get_full_path }}')
        if meta_description
            meta(property='og:description', content=meta_description)

        | <!--[if lt IE 9]>
        | <script src="https://cdnjs.cloudflare.com/ajax/libs/html5shiv/3.7.3/html5shiv.min.js"></script>
        | <script>window.bad_browser = true</script>
        | <![endif]-->

        block meta

        if not INLINE_FONTAWESOME
            link(rel='stylesheet', href=FONTAWESOME_CSS)
        - compress css
            link(rel='stylesheet', href='{% static "style.css" %}')
            if PYGMENT_THEME
                link(rel='stylesheet', href='{% static PYGMENT_THEME %}')
            if INLINE_FONTAWESOME
                link(rel='stylesheet', href='{% static "libs/fontawesome/font-awesome.css" %}')
            link(rel='stylesheet', type='text/css', href='{% static "libs/featherlight/featherlight.min.css" %}')
            link(rel='stylesheet', type='text/css', href='{% static "libs/clipboard/tooltip.css" %}')
            link(rel='stylesheet', type='text/css', href='{% static "libs/select2/select2.css" %}')

        link(rel='canonical', href='{{ DMOJ_SCHEME }}://{{ DMOJ_CANONICAL|default:site.domain }}{{ request.get_full_path }}')
        if request.user.is_impersonate
            style.
                #nav-container { background: #893e89 !important; }

        block media

        if not INLINE_JQUERY
            script(src=JQUERY_JS)
        - compress js
            script
                - autoescape off
                    - inlinei18n LANGUAGE_CODE
            if INLINE_JQUERY
                script(src='{% static "libs/jquery-1.11.2.min.js" %}')
            script(src='{% static "libs/jquery-cookie.js" %}')
            script(src='{% static "libs/jquery-taphold.js" %}')
            script(src='{% static "libs/jquery.unveil.js" %}')
            script(src='{% static "libs/moment.js" %}')
            script(src='{% static "libs/select2/select2.js" %}')
            include extra_js
            script(src='{% static "common.js" %}')
            script.
                moment.locale('#{LANGUAGE_CODE}');
                $(function () { $('img.unveil').unveil(200); });

        block js_media

        if IN_CONTEST
            script(type='text/javascript').
                $(document).ready(function () {
                    count_down($("#contest-time-remaining"));

                    var selected = null,
                        x_pos = 0, y_pos = 0,
                        x_elem = 0, y_elem = 0;

                    $('#contest-info').mousedown(function () {
                        selected = $(this);
                        x_elem = x_pos - selected.offset().left;
                        y_elem = y_pos - (selected.offset().top - $(window).scrollTop());
                        return false;
                    });

                    if (localStorage.getItem("contest_timer_pos")) {
                        data = localStorage.getItem("contest_timer_pos").split(":");
                        $("#contest-info").css({
                            left: data[0],
                            top: data[1]
                        });
                    }

                    $("#contest-info").show();

                    $(document).mousemove(function(e) {
                        x_pos = e.screenX;
                        y_pos = e.screenY;
                        x_pos = Math.max(Math.min(x_pos, window.innerWidth), 0);
                        y_pos = Math.max(Math.min(y_pos, window.innerHeight), 0);

                        if (selected !== null) {
                            left_px = (x_pos - x_elem) + 'px';
                            top_px = (y_pos - y_elem) + 'px';

                            localStorage.setItem("contest_timer_pos", left_px + ":" + top_px);

                            selected.css({
                                left: left_px,
                                top: top_px
                            });
                        }
                    });

                    $(document).mouseup(function () {
                        selected = null;
                    })
                });

        if request.user.is_authenticated
            script(type='text/javascript').
                window.user = {
                    email: '#{request.user.email|escapejs}',
                    id: '#{request.user.id}',
                    name: '#{request.user.username}'
                };
        else
            script(type='text/javascript') window.user = {};

        if misc_config.analytics
            | #{misc_config.analytics|safe}

        // Don't run userscript since it may be malicious
        if request.user.profile.user_script and not request.user.is_impersonate
            script(type='text/javascript') #{request.user.profile.user_script|safe}

        noscript
            style.
                #content {
                    margin: 80px auto auto;
                }

                #navigation {
                    top: 27px;
                }
    body
        nav#navigation.unselectable
            #nav-container
                a#navicon(href='javascript:void(0)')
                    i.fa.fa-bars
                ul#nav-list
                    li.home-nav-element
                        a(href='{% url "home" %}')
                            include site-logo-fragment
                    // Divider
                    li.home-nav-element
                        span(style='width: 1px; vertical-align: middle; padding-left: 3px; display: inline-block; height: 32px; margin-right: 1px; border-right: 3px solid rgba(255, 255, 255, 0.15);')
                    li.home-menu-item: a.nav-home(href='{% url "home" %}') {% trans "Home" %}
                    - recursetree nav_bar
                        li
                            a(href=node.path, class='nav-{{ node.key }}{% if node.key in nav_tab %} active{% endif %}')
                                | #{node.label|user_trans}
                                if not node.is_leaf_node
                                    .nav-expand(href='javascript:void(0)') >
                            if not node.is_leaf_node
                                ul {{ children }}
                    - endrecursetree
                span#user-links
                    if request.user.is_authenticated
                        ul: li
                            a(href='{% url "user_page" %}'): span
                                img(src='{% gravatar_url request.user.email 32 %}', height='24', width='24')
                                span
                                    - blocktrans with username=request.user.username
                                        | Hello, #[b {{ username }}].
                            ul(style='width: 150px')
                                if request.user.is_staff or request.user.is_superuser
                                    li: a(href='{% url "admin:index" %}') {% trans "Admin" %}
                                li: a(href='{% url "user_edit_profile" %}') {% trans "Edit profile" %}
                                if request.user.is_impersonate
                                    li: a(href='{% url "impersonate-stop" %}') Stop impersonating
                                else
                                    li: form(action='{% url "auth_logout" %}', method='POST')
                                        - csrf_token
                                        button(type='submit') {% trans "Log out" %}
                    else
                        span.anon
                            a(href='{% url "auth_login" %}?next={{ LOGIN_RETURN_PATH|urlencode }}')
                                b {% trans "Login" %}
                            | &nbsp;|&nbsp;
                            a(href='{% url "registration_register" %}') {% trans "Register" %}
            #nav-shadow
        if IN_CONTEST
            #contest-info
                a(href='{% url "contest_view" CONTEST.contest.key %}', style='vertical-align: middle;')
                    | #{CONTEST.contest.name} -
                    if CONTEST.spectate
                        | {% trans "spectating" %}
                    elif CONTEST.end_time
                        #contest-time-remaining(data-secs='{{ CONTEST.time_remaining|seconds }}')
                            | #{CONTEST.time_remaining|timedelta:"localized"}
                    else
                        | {% trans "virtual" %}
        #page-container
            noscript: #noscript
                - trans "This site works best with JavaScript enabled."
            br
            article#content
                block title_row
                    h2(style='color:#393630; display:inline')
                        block content_title
                            if content_title
                                | #{content_title}
                            else
                                | #{title}
                block header
                block title_ruler
                    hr
                div#content-body
                    block body
            if i18n_config.announcement
                div#announcement #{i18n_config.announcement|safe}
            block bodyend
            footer: span#footer-content
<<<<<<< HEAD
                a(href="//cs.hbu.edu.cn")
                    | {% trans "河北大学计算机科学与技术学院" %}
                = ' | '
=======
                br
                a(style='color: #808080', href='https://dmoj.ca') proudly powered by #[b DMOJ] |
                = ' '
>>>>>>> 4e15c315
                if i18n_config.footer
                    | #{i18n_config.footer|safe}
                    = ' | '
                form(action='{% url "set_language" %}', method='post', style='display: inline')
                    - csrf_token
                    input(name='next', type='hidden', value=request.get_full_path())
                    select(name='language', onchange='form.submit()', style='height: 1.5em')
                        - get_language_info_list for LANGUAGES as languages
                        each language in languages
                            option(value=language['code'], selected=('' if language['code'] == LANGUAGE_CODE else None))
                                | #{language.name_local} (#{language.code})<|MERGE_RESOLUTION|>--- conflicted
+++ resolved
@@ -239,15 +239,9 @@
                 div#announcement #{i18n_config.announcement|safe}
             block bodyend
             footer: span#footer-content
-<<<<<<< HEAD
                 a(href="//cs.hbu.edu.cn")
-                    | {% trans "河北大学计算机科学与技术学院" %}
+                    | {% trans "河北大学网络空间安全与计算机学院" %}
                 = ' | '
-=======
-                br
-                a(style='color: #808080', href='https://dmoj.ca') proudly powered by #[b DMOJ] |
-                = ' '
->>>>>>> 4e15c315
                 if i18n_config.footer
                     | #{i18n_config.footer|safe}
                     = ' | '
