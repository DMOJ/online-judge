--- conflicted
+++ resolved
@@ -30,22 +30,11 @@
 {% block users_js_media %}
     <script type="text/javascript">
         $(function () {
-<<<<<<< HEAD
-        //    $('form.kick-form').find('a.button').click(function () {
-        //        $(this).parent().submit();
-        //        return false;
-        //})
-            $('a#kick-user-link').click(function (event) {
-                event.preventDefault();
-                if (confirm('Are you sure you want to kick a user?'))
-                    $(this).closest("form").submit();
-=======
             $('form.kick-form').find('a.button').click(function () {
                 if (confirm(_('Are you sure you want to kick this user?'))) {
                     $(this).parent().submit();
                 }
                 return false;
->>>>>>> a1cc5941
             })
         });
     </script>
