{% extends "common-content.html" %}
{% block meta %}
    <meta name="description" content="The {{ SITE_NAME }}'s contest list - past, present, and future.">
{% endblock %}

{% block media %}
    <style>
        .time-left {
            text-align: left;
            color: #777;
            padding-top: 0.5em;
        }

        .content-description ul {
            padding: 0 !important;
        }

        .filter-form-group ul {
            padding: 0 5px !important;
        }
        
        .sidebox h3 {
            font-weight: 480;
        }
    </style>
{% endblock %}

{% block js_media %}
    <script src="{{ static('libs/featherlight/featherlight.min.js') }}" type="text/javascript"></script>
    <script type="text/javascript">
        $(document).ready(function () {
            $('.time-remaining').each(function () {
                count_down($(this));
            });

            $('.contest-tag').find('a[data-featherlight]').featherlight();

            $('.join-warning').click(function () {
                return confirm('{{ _('Are you sure you want to join?') }}\n' +
                    '{{ _('Joining a contest for the first time starts your timer, after which it becomes unstoppable.') }}');
            });

            // var tooltip_classes = 'tooltipped tooltipped-e';
            //
            // $('.contest-tag').each(function () {
            //     var link = $(this);//
            //     link.mouseenter(function (e) {
            //         link.addClass(tooltip_classes).attr('aria-label', link.attr('data-description'));
            //     }).mouseleave(function (e) {
            //         link.removeClass(tooltip_classes).removeAttr('aria-label');
            //     });
            // });
        });
    </script>
    {% compress js %}
        <script>
            $(function () {
                var $form = $('form#filter-form');
                var $search = $('#search');
                var $rated_state = $('#rated-state');

                function prep_form() {
                    $search.prop('disabled', !$search.val());
                    $rated_state.prop('disabled', !$rated_state.val());
                }

                function clean_submit() {
                    prep_form();
                    $form.submit();
                }

                $rated_state.select2().css({'visibility': 'visible'}).change(clean_submit);

                $('#tags').select2({multiple: 1, placeholder: '{{ _('Filter by tag...') }}'})
                    .css({'visibility': 'visible'});
                $('#organizations').select2({multiple: 1, placeholder: '{{ _('Filter by organization...') }}'})
                    .css({'visibility': 'visible'});

                // This is incredibly nasty to do but it's needed because otherwise the select2 steals the focus
                $search.keypress(function (e) {
                    if (e.keyCode == 13)
                        $('#go').click();
                });

                $('#go').click(clean_submit);

                var info_float = $('.info-float');
                var container = $('#content-right');
                if (window.bad_browser) {
                    container.css('float', 'right');
                } else if (!featureTest('position', 'sticky')) {
                    fix_div(info_float, 55);
                    $(window).resize(function () {
                        info_float.width(container.width());
                    });
                    info_float.width(container.width());
                }
            });
        </script>
    {% endcompress %}
{% endblock %}

{% block title_ruler %}{% endblock %}

{% block title_row %}
    {% set tab = 'list' %}
    {% set title = 'Contests' %}
    {% include "contest/contest-list-tabs.html" %}
{% endblock %}

{% macro contest_head(contest) %}
    {% spaceless %}
        <a href="{{ url('contest_view', contest.key) }}" class="contest-list-title">
            {{- contest.name -}}
        </a>
        <span class="contest-tags">
            {% if not contest.is_visible %}
                <span style="background-color: #000000; color: #ffffff" class="contest-tag">
                    <i class="fa fa-eye-slash"></i> {{ _('hidden') }}
                </span>
            {% endif %}
            {% if contest.is_organization_private %}
                {% for org in contest.organizations.all() %}
                    <span style="background-color: #cccccc" class="contest-tag">
                        <a href="{{ org.get_absolute_url() }}" style="color: #000000">
                            <i class="fa fa-lock"></i> {{ org.name }}
                        </a>
                    </span>
                {% endfor %}
            {% elif contest.is_private %}
                <span style="background-color: #666666; color: #ffffff" class="contest-tag">
                    <i class="fa fa-lock"></i> {{ _('private') }}
                </span>
            {% endif %}
            {% if contest.is_rated %}
                <span style="background-color: #e54c14; color: #ffffff" class="contest-tag">
                    <i class="fa fa-bar-chart"></i> {{ _('rated') }}
                </span>
            {% endif %}
            {% for tag in contest.tags.all() %}
                <span style="background-color: {{ tag.color }}" class="contest-tag">
                    <a href="{{ url('contest_tag', tag.name) }}"
                       style="color: {{ tag.text_color }}"
                       data-featherlight="{{ url('contest_tag_ajax', tag.name) }}">
                        {{- tag.name -}}
                    </a>
                </span>
            {% endfor %}
        </span>
    {% endspaceless %}
{% endmacro %}

{% macro time_left(contest) %}
    <div class="time time-left">
        {% if contest.time_limit %}
            {{ contest.start_time|date(_("M j, Y, G:i")) }} -
            {{ contest.end_time|date(_("M j, Y, G:i")) }}
        {% else %}
            {{ contest.start_time|date(_("M j, Y, G:i")) }}
        {% endif %}
        <br>
        {% if contest.time_limit %}
            {{ _('%(time_limit)s window', time_limit=contest.time_limit|timedelta('localized-no-seconds')) }}
        {% else %}
            {{ _('%(duration)s long', duration=contest.contest_window_length|timedelta('localized-no-seconds')) }}
        {% endif %}
    </div>
{% endmacro %}

{% macro user_count(contest, user) %}
    {% if contest.can_see_own_scoreboard(user) %}
        <a href="{{ url('contest_ranking', contest.key) }}">{{ contest.user_count }}</a>
    {% else %}
        {{ contest.user_count }}
    {% endif %}
{% endmacro %}

<<<<<<< HEAD
{% macro contest_register(contest, user) %}
    {% if contest.can_register(user) %}
        {% if contest.require_registration and contest.is_registered(user) %}
            <a class="unselectable button full participate-button" style="pointer-events: none;">
                {{ _('Registered') }}
            </a>
        {% else %}
            <a href="{{ url('contest_register', contest.key) }}" class="unselectable button full participate-button">
                {{ _('Register') }}
            </a>
        {% endif %}
    {% endif %}
{% endmacro %}

{% macro contest_join(contest, request) %}
=======
{% macro contest_join(contest, request, finished_contests) %}
>>>>>>> f9e19d06
    {% if not request.in_contest %}
        <td>
            {% if contest.key in finished_contests or request.profile in contest.authors.all() or request.profile in contest.curators.all() or request.profile in contest.testers.all() %}
                <form action="{{ url('contest_join', contest.key) }}" method="post">
                    {% csrf_token %}
                    <input type="submit" class="unselectable button full participate-button"
                           value="{{ _('Spectate') }}">
                </form>
            {% elif contest.is_joinable_by(request.user) %}
                <form action="{{ url('contest_join', contest.key) }}" method="post">
                    {% csrf_token %}
                    <input type="submit" class="unselectable button full participate-button join-warning"
                           value="{{ _('Join') }}">
                </form>
            {% else %}
                {{ contest_register(contest, request.user) }}
            {% endif %}
        </td>
    {% endif %}
{% endmacro %}

{% block body %}
    <div id="common-content" class="content-description">
        <div id="content-right" class="contests">
            <div class="info-float">
                {% include "contest/search-form.html" %}
            </div>
        </div>
        <div id="content-left" class="contests">
            {% if active_participations %}
                <h4>{{ _('Active Contests') }}</h4>
                <table class="contest-list table striped">
                    <thead>
                    <tr>
                        <th style="width:90%">{{ _('Contest') }}</th>
                        <th>{{ _('Users') }}</th>
                        {% if not request.in_contest %}
                            <th style="width:15%"></th>
                        {% endif %}
                    </tr>
                    </thead>
                    <tbody>
                    {% for participation in active_participations %}
                        {% with contest=participation.contest %}
                            <tr>
                                <td>
                                    <div class="contest-block">
                                        {{ contest_head(contest) }}
                                        <br>
                                        {% if contest.time_limit %}
                                            <span class="time">{{ _('Window ends in %(countdown)s', countdown=participation.time_remaining|as_countdown) }}</span>
                                        {% elif contest.time_before_end %}
                                            <span class="time">{{ _('Ends in %(countdown)s', countdown=contest.time_before_end|as_countdown) }}</span>
                                        {% endif %}
                                        {{ time_left(contest) }}
                                    </div>
                                </td>
                                <td>
                                    {{ user_count(contest, request.user) }}
                                </td>
                                {{ contest_join(contest, request) }}
                            </tr>
                        {% endwith %}
                    {% endfor %}
                    </tbody>
                </table>
                <br>
            {% endif %}
            {% if current_contests %}
                <h4>{{ _('Ongoing Contests') }}</h4>
                <table class="contest-list table striped">
                    <thead>
                    <tr>
                        <th style="width:90%">{{ _('Contest') }}</th>
                        <th>{{ _('Users') }}</th>
                        {% if not request.in_contest %}
                            <th style="width:15%"></th>
                        {% endif %}
                    </tr>
                    </thead>
                    <tbody>
                    {% for contest in current_contests %}
                        <tr>
                            <td>
                                <div class="contest-block">
                                    {{ contest_head(contest) }}
                                    <br>
                                    {% if contest.time_before_end %}
                                        <span class="time">{{ _('Ends in %(countdown)s', countdown=contest.time_before_end|as_countdown) }}</span>
                                    {% endif %}
                                    {{ time_left(contest) }}
                                </div>
                            </td>
                            <td>
                                {{ user_count(contest, request.user) }}
                            </td>
                            {{ contest_join(contest, request, finished_contests) }}
                        </tr>
                    {% endfor %}
                    </tbody>
                </table>
                <br>
            {% endif %}

            <h4>{{ _('Upcoming Contests') }}</h4>
            {% if future_contests %}
                <table class="contest-list table striped">
                    <thead>
                    <tr>
<<<<<<< HEAD
                        <th>{{ _('Contest') }}</th>
                        {% if not request.in_contest %}
                            <th style="width:10%"></th>
                        {% endif %}
=======
                        <td>
                            <div class="contest-block">
                                {{ contest_head(contest) }}
                                {% if contest.start_time %}
                                    <br>
                                    {% if contest.time_before_end %}
                                        <span class="time">{{ _('Ends in %(countdown)s', countdown=contest.time_before_end|as_countdown) }}</span>
                                    {% endif %}
                                    {{ time_left(contest) }}
                                {% endif %}
                            </div>
                        </td>
                        <td>
                            {{ user_count(contest, request.user) }}
                        </td>
                        {{ contest_join(contest, request, finished_contests) }}
>>>>>>> f9e19d06
                    </tr>
                    </thead>
                    <tbody>
                    {% for contest in future_contests %}
                        <tr>
                            <td>
                                <div class="contest-block">
                                    {{ contest_head(contest) }}
                                    <br>
                                    {% if contest.time_before_start %}
                                        <span class="time">{{ _('Starting in %(countdown)s.', countdown=contest.time_before_start|as_countdown) }}</span>
                                    {% endif %}
                                    {{ time_left(contest) }}
                                </div>
                            </td>
                            {% if not request.in_contest %}
                                <td>
                                    {{ contest_register(contest, request.user) }}
                                </td>
                            {% endif %}
                        </tr>
                    {% endfor %}
                    </tbody>
                </table>
            {% else %}
                <i>{{ _('There are no scheduled contests at this time.') }}</i>
                <br>
            {% endif %}
            <br>

            {% if past_contests %}
                <h4 id="past-contests">{{ _('Past Contests') }}</h4>
                {% if page_obj and page_obj.has_other_pages() %}
                    <div class="top-pagination-bar">{% include "list-pages.html" %}</div>
                {% endif %}
                <table class="contest-list table striped">
                    <thead>
                    <tr>
                        <th style="width:90%">
                            <a href="{{ sort_links.name }}" class="contest-sort-link">{{ _('Contest') }}{{ sort_order.name }}</a>
                        </th>
                        <th>
                            <a href="{{ sort_links.user_count }}" class="contest-sort-link">{{ _('Users') }}{{ sort_order.user_count }}</a>
                        </th>
                        {% if not request.in_contest %}
                            <th style="width:15%"></th>
                        {% endif %}
                    </tr>
                    </thead>
                    <tbody>
                    {% for contest in past_contests %}
                        <tr>
                            <td>
                                <div class="contest-block">
                                    {{ contest_head(contest) }}
                                    {{ time_left(contest) }}
                                </div>
                            </td>
                            <td>
                                {{ user_count(contest, request.user) }}
                            </td>
                            {% if not request.in_contest %}
                                <td>
                                    {% if contest.is_joinable_by(request.user) %}
                                        <form action="{{ url('contest_join', contest.key) }}" method="post">
                                            {% csrf_token %}
                                            <input type="submit" class="unselectable button full participate-button"
                                                   value="{{ _('Virtual join') }}">
                                        </form>
                                    {% endif %}
                                </td>
                            {% endif %}
                        </tr>
                    {% endfor %}
                    </tbody>
                </table>
                {% if page_obj and page_obj.has_other_pages() %}
                    <div class="bottom-pagination-bar">{% include "list-pages.html" %}</div>
                {% endif %}
            {% endif %}
        </div>
    </div>
{% endblock %}<|MERGE_RESOLUTION|>--- conflicted
+++ resolved
@@ -175,7 +175,6 @@
     {% endif %}
 {% endmacro %}
 
-<<<<<<< HEAD
 {% macro contest_register(contest, user) %}
     {% if contest.can_register(user) %}
         {% if contest.require_registration and contest.is_registered(user) %}
@@ -190,10 +189,7 @@
     {% endif %}
 {% endmacro %}
 
-{% macro contest_join(contest, request) %}
-=======
 {% macro contest_join(contest, request, finished_contests) %}
->>>>>>> f9e19d06
     {% if not request.in_contest %}
         <td>
             {% if contest.key in finished_contests or request.profile in contest.authors.all() or request.profile in contest.curators.all() or request.profile in contest.testers.all() %}
@@ -303,12 +299,6 @@
                 <table class="contest-list table striped">
                     <thead>
                     <tr>
-<<<<<<< HEAD
-                        <th>{{ _('Contest') }}</th>
-                        {% if not request.in_contest %}
-                            <th style="width:10%"></th>
-                        {% endif %}
-=======
                         <td>
                             <div class="contest-block">
                                 {{ contest_head(contest) }}
@@ -325,7 +315,6 @@
                             {{ user_count(contest, request.user) }}
                         </td>
                         {{ contest_join(contest, request, finished_contests) }}
->>>>>>> f9e19d06
                     </tr>
                     </thead>
                     <tbody>
