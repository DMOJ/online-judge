{% extends "common-content.html" %}

{% block title_ruler %}{% endblock %}

{% block title_row %}
    {% set tab = 'detail' %}
    {% set title = contest.name %}
    {% include "contest/contest-tabs.html" %}
{% endblock %}

{% block content_js_media %}
    <script type="text/javascript">
        $(document).ready(function () {
            $('.time-remaining').each(function () {
                count_down($(this));
            });
        });
    </script>
    {% include "contest/media-js.html" %}
    {% include "comments/media-js.html" %}
{% endblock %}

{% block content_media %}
    {% include "comments/media-css.html" %}
{% endblock %}

{% block body %}
    <div id="banner">
        <a href="https://www.timeanddate.com/worldclock/fixedtime.html?msg={{ contest.name|urlquote('') }}&amp;iso=
                {{- contest.start_time|utc|date('Y-m-d\TH:i:s') }}" class="date">
            {%- if contest.is_in_contest(request.user) and not request.participation.live -%}
                {% if request.participation.spectate %}
                    {{- _('Spectating, contest ends in %(countdown)s.', countdown=contest.time_before_end|as_countdown) -}}
                {% elif request.participation.end_time %}
                    {{- _('Participating virtually, %(countdown)s remaining.', countdown=request.participation.time_remaining|as_countdown) -}}
                {% else %}
                    {{- _('Participating virtually.') -}}
                {% endif %}
            {%- else -%}
                {% if contest.start_time > now %}
                    {{- _('Starting in %(countdown)s', countdown=contest.time_before_start|as_countdown) -}}
                {% elif contest.end_time < now %}
                    {{- _('Contest is over.') -}}
                {% else %}
                    {%- if has_joined -%}
                        {% if live_participation.ended %}
                            {{- _('Your time is up! Contest ends in %(countdown)s.', countdown=contest.time_before_end|as_countdown) -}}
                        {% else %}
                            {{- _('You have %(countdown)s remaining.', countdown=live_participation.time_remaining|as_countdown) -}}
                        {% endif %}
                    {%- else -%}
                        {{ _('Contest ends in %(countdown)s.', countdown=contest.time_before_end|as_countdown) }}
                    {%- endif -%}
                {% endif %}
            {%- endif -%}
        </a>
        <div id="time">
            {% if contest.time_limit %}
                {% trans trimmed start_time=contest.start_time|date(_("F j, Y, G:i T")), end_time=contest.end_time|date(_("F j, Y, G:i T")), time_limit=contest.time_limit|timedelta('localized-no-seconds') %}
                    <b>{{ time_limit }}</b> window between <b>{{ start_time }}</b> and <b>{{ end_time }}</b>
                {% endtrans %}
            {% else %}
                {% trans trimmed length=contest.contest_window_length|timedelta("localized-no-seconds"), start_time=contest.start_time|date(_("F j, Y, G:i T")) %}
                    <b>{{ length }}</b> long starting on <b>{{ start_time }}</b>
                {% endtrans %}
            {% endif %}
        </div>
        {% if contest.show_short_display %}
            <div id="details">
                <ul>
                    {% with authors=contest.authors.all() %}
                        {% if authors %}
                            <li>
                                {% trans trimmed count=authors|length, link_authors=link_users(authors) %}
                                    The author of this contest is {{ link_authors }}.
                                {% pluralize count %}
                                    The authors of this contest are {{ link_authors }}.
                                {% endtrans %}
                            </li>
                        {% endif %}
                    {% endwith %}
                    {% with testers=contest.testers.all() %}
                        {% if testers %}
                            <li>
                                {% trans trimmed count=testers|length, link_testers=link_users(testers) %}
                                    Special thanks to {{ link_testers }} for testing and feedback on the problems.
                                {% pluralize count %}
                                    Special thanks to {{ link_testers }} for testing and feedback on the problems.
                                {% endtrans %}
                            </li>
                        {% endif %}
                    {% endwith %}
                    <li>
                        {% if contest.is_rated %}
                            {% if contest.rate_all %}
                                {% if contest.rating_floor is not none and contest.rating_ceiling is not none %}
                                    {{ _('This contest will be **rated** for **all** participants who have a rating between **%(rating_floor)d** and **%(rating_ceiling)d**, inclusive.', rating_floor=contest.rating_floor, rating_ceiling=contest.rating_ceiling)|markdown('default') }}
                                {% elif contest.rating_floor is not none and contest.rating_ceiling is none %}
                                    {{ _('This contest will be **rated** for **all** participants who have a rating of at least **%(rating_floor)d**.', rating_floor=contest.rating_floor)|markdown('default') }}
                                {% elif contest.rating_floor is none and contest.rating_ceiling is not none %}
                                    {{ _('This contest will be **rated** for **all** participants who have a rating of at most **%(rating_ceiling)d**.', rating_ceiling=contest.rating_ceiling)|markdown('default') }}
                                {% else %}
                                    {{ _('This contest will be **rated** for **all** participants.')|markdown('default') }}
                                {% endif %}
                            {% else %}
                                {% if contest.rating_floor is not none and contest.rating_ceiling is not none %}
                                    {{ _('This contest will be **rated** for participants who submit at least once and have a rating between **%(rating_floor)d** and **%(rating_ceiling)d**, inclusive.', rating_floor=contest.rating_floor, rating_ceiling=contest.rating_ceiling)|markdown('default') }}
                                {% elif contest.rating_floor is not none and contest.rating_ceiling is none %}
                                    {{ _('This contest will be **rated** for participants who submit at least once and have a rating of at least **%(rating_floor)d**.', rating_floor=contest.rating_floor)|markdown('default') }}
                                {% elif contest.rating_floor is none and contest.rating_ceiling is not none %}
                                    {{ _('This contest will be **rated** for participants who submit at least once and have a rating of at most **%(rating_ceiling)d**.', rating_ceiling=contest.rating_ceiling)|markdown('default') }}
                                {% else %}
                                    {{ _('This contest will be **rated** for participants who submit at least once.')|markdown('default') }}
                                {% endif %}
                            {% endif %}
                        {% else %}
                            {{ _('This contest will **not** be rated.')|markdown('default') }}
                        {% endif %}
                    </li>
                    <li>
                        {% filter markdown('default') %}
                            {% trans trimmed count=metadata.problem_count %}
                                There is **{{ count }}** problem in this contest.
                            {% pluralize count %}
                                There are **{{ count }}** problems in this contest.
                            {% endtrans %}
                        {% endfilter %}
                        <ul>
                            <li>
                                {% if metadata.has_partials %}
                                    {{ _('**Partial scoring is enabled** for some or all of these problems.')|markdown('default') }}
                                {% else %}
                                    {{ _('This contest **will not use partial scoring**.')|markdown('default') }}
                                {% endif %}
                            </li>
                            <li>
                                {% if metadata.has_pretests %}
                                    {{ _('The pretest system **will be used** for some or all of these problems.')|markdown('default') }}
                                {% else %}
                                    {{ _('The pretest system **will not be used** for this contest.')|markdown('default') }}
                                {% endif %}
                            </li>
                            <li>
                                {% if metadata.has_submission_cap %}
                                    {{ _('Some or all of these problems **have a submission limit**.')|markdown('default') }}
                                {% else %}
                                    {{ _('There is **no submission limit** for any of these problems.')|markdown('default') }}
                                {% endif %}
                            </li>
                        </ul>
                    </li>
                    <li>
                        {{ _('The contest format is **%(format)s**.', format=contest.format.name)|markdown('default') }}
                        <ul>
                            {% for line in contest.format.get_short_form_display() %}
                                <li>{{ line|markdown('default') }}</li>
                            {% endfor %}
                        </ul>
                    </li>
                    <li>
                        {% if contest.scoreboard_visibility == contest.SCOREBOARD_VISIBLE %}
                            {{ _('The scoreboard will be **visible** for the duration of the contest.')|markdown('default') }}
                        {% elif contest.scoreboard_visibility == contest.SCOREBOARD_AFTER_PARTICIPATION %}
                            {{ _('The scoreboard will be **hidden** until your window is over.')|markdown('default') }}
                        {% elif contest.scoreboard_visibility == contest.SCOREBOARD_AFTER_CONTEST %}
                            {{ _('The scoreboard will be **hidden** for the entire duration of the contest.')|markdown('default') }}
                        {% endif %}
                    </li>
                    {% if contest.access_code %}
                        <li>
                            {{ _('An **access code is required** to join the contest.')|markdown('default') }}
                        </li>
                    {% endif %}
                </ul>
            </div>
        {% endif %}
    </div>

    <div class="content-description">
        {% cache 3600 'contest_html' contest.id MATH_ENGINE %}
            {{ contest.description|markdown('contest', MATH_ENGINE)|reference|str|safe }}
        {% endcache %}
    </div>

    {% if contest.ended or request.user.is_superuser or is_editor or is_tester %}
        <hr>
        <div class="contest-problems">
            <h2 style="margin-bottom: 0.2em"><i class="fa fa-fw fa-question-circle"></i>{{ _('Problems') }} </h2>
            <table id="contest-problems" class="table">
                <thead>
                <tr>
                    <th>{{ _('Problem') }}</th>
                    <th>{{ _('Points') }}</th>
                    <th>{{ _('AC Rate') }}</th>
                    <th>{{ _('Users') }}</th>
                    {% if metadata.has_public_editorials %}
                        <th>{{ _('Editorials') }}</th>
                    {% endif %}
                </tr>
                </thead>
                <tbody>
                {% for problem in contest_problems %}
<<<<<<< HEAD
                    {% with accessible=problem.is_accessible_by(request.user) %}
                        <tr>
=======
                    <tr>
                        <td>
                            {% if problem.is_public or request.user.is_superuser or is_editor %}
                                <a href="{{ url('problem_detail', problem.code) }}">{{ problem.i18n_name or problem.name }}</a>
                            {% else %}
                                {{ problem.i18n_name or problem.name }}
                            {% endif %}
                        </td>
                        <td>{{ problem.points|floatformat }}{% if problem.partial %}p{% endif %}</td>
                        <td>{{ problem.ac_rate|floatformat(1) }}%</td>
                        <td>
                            {% if problem.is_public %}
                                <a href="{{ url('ranked_submissions', problem.code) }}">{{ problem.user_count }}</a>
                            {% else %}
                                {{ problem.user_count }}
                            {% endif %}
                        </td>
                        {% if metadata.has_public_editorials %}
>>>>>>> f9e19d06
                            <td>
                                {% if accessible %}
                                    <a href="{{ url('problem_detail', problem.code) }}">{{ problem.i18n_name or problem.name }}</a>
                                {% else %}
                                    {{ problem.i18n_name or problem.name }}
                                {% endif %}
                            </td>
                            <td>{{ problem.points|floatformat }}{% if problem.partial %}p{% endif %}</td>
                            <td>{{ problem.ac_rate|floatformat(1) }}%</td>
                            <td>
                                {% if accessible %}
                                    <a href="{{ url('ranked_submissions', problem.code) }}">{{ problem.user_count }}</a>
                                {% else %}
                                    {{ problem.user_count }}
                                {% endif %}
                            </td>
                            {% if contest_has_public_editorials %}
                                <td>
                                    {% if problem.is_public and problem.has_public_editorial %}
                                        <a href="{{ url('problem_editorial', problem.code) }}">{{ _('Editorial') }}</a>
                                    {% endif %}
                                </td>
                            {% endif %}
                        </tr>
                    {% endwith %}
                {% endfor %}
                </tbody>
            </table>
        </div>
    {% endif %}

    <hr>
    <span class="social">
        {{ post_to_facebook(request, contest, '<i class="fa fa-facebook-official"></i>') }}
        {{ post_to_twitter(request, SITE_NAME + ':', contest, '<i class="fa fa-twitter"></i>') }}
    </span>

    {% include "comments/list.html" %}
{% endblock %}

{% block description_end %}{% endblock %}

{% block bodyend %}
    {{ super() }}
    {% include "comments/math.html" %}
{% endblock %}<|MERGE_RESOLUTION|>--- conflicted
+++ resolved
@@ -200,11 +200,8 @@
                 </thead>
                 <tbody>
                 {% for problem in contest_problems %}
-<<<<<<< HEAD
                     {% with accessible=problem.is_accessible_by(request.user) %}
                         <tr>
-=======
-                    <tr>
                         <td>
                             {% if problem.is_public or request.user.is_superuser or is_editor %}
                                 <a href="{{ url('problem_detail', problem.code) }}">{{ problem.i18n_name or problem.name }}</a>
@@ -222,7 +219,6 @@
                             {% endif %}
                         </td>
                         {% if metadata.has_public_editorials %}
->>>>>>> f9e19d06
                             <td>
                                 {% if accessible %}
                                     <a href="{{ url('problem_detail', problem.code) }}">{{ problem.i18n_name or problem.name }}</a>
