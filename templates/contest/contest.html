--- conflicted
+++ resolved
@@ -234,13 +234,6 @@
         </div>
     {% endif %}
 
-<<<<<<< HEAD
-    <hr>
-    <span class="social">
-        {{ post_to_facebook(request, contest, '<i class="fa fa-facebook-official"></i>') }}
-        {{ post_to_twitter(request, SITE_NAME + ':', contest, '<i class="fab fa-x-twitter"></i>') }}
-    </span>
-=======
     {% if enable_social %}
         <hr>
         <span class="social">
@@ -248,7 +241,6 @@
             {{ post_to_twitter(request, SITE_NAME + ':', contest, '<i class="fa fa-twitter"></i>') }}
         </span>
     {% endif %}
->>>>>>> 6124519a
 
     {% if enable_comments %}
         {% include "comments/list.html" %}
