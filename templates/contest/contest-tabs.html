--- conflicted
+++ resolved
@@ -2,11 +2,7 @@
 
 {% block tabs %}
     {{ make_tab('detail', 'fa-info-circle', url('contest_view', contest.key), _('Info')) }}
-<<<<<<< HEAD
-    {% if contest.ended and contest.can_see_full_scoreboard(request.user) %}
-=======
-    {% if contest.ended or contest.is_editable_by(request.user) %}
->>>>>>> f0e54db3
+    {% if (contest.ended and contest.can_see_full_scoreboard(request.user)) or contest.is_editable_by(request.user) %}
         {{ make_tab('stats', 'fa-pie-chart', url('contest_stats', contest.key), _('Statistics')) }}
     {% endif %}
 
