--- conflicted
+++ resolved
@@ -27,11 +27,7 @@
     {% endif %}
 
     {% if request.user.is_authenticated %}
-<<<<<<< HEAD
         {% if contest.can_join and contest.is_joinable_by(request.user) %}
-=======
-        {% if contest.can_join or is_editor or is_tester %}
->>>>>>> e24e2ea0
             {% set in_contest = contest.is_in_contest(request.user) %}
             {% if contest.ended %}
                 {# Allow users to leave the virtual contest #}
