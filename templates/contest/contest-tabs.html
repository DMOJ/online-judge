--- conflicted
+++ resolved
@@ -17,17 +17,8 @@
         {{ make_tab('edit', 'fa-edit', url('admin:judge_contest_change', contest.id), _('Edit')) }}
     {% endif %}
     {% if perms.judge.clone_contest %}
-<<<<<<< HEAD
-        <form action="{{ url('contest_clone', contest.key) }}" method="post">
-            {% csrf_token %}
-            {{ make_tab('clone', 'fa-copy', '#', _('Clone')) }}
-        </form>
-    {% endif %}
-
-=======
         {{ make_tab('clone', 'fa-copy', url('contest_clone', contest.key), _('Clone')) }}
     {% endif %}
->>>>>>> 67b2aca4
 
     {% if request.user.is_authenticated %}
         {% if contest.can_join and (in_contest or contest.is_joinable_by(request.user)) %}
