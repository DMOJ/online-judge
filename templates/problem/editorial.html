--- conflicted
+++ resolved
@@ -25,15 +25,9 @@
             {% if authors %}
                 <p>
                     {% trans trimmed count=authors|length %}
-<<<<<<< HEAD
                         Author:
-                    {% pluralize count %}
+                    {% pluralize %}
                         Authors:
-=======
-                        Author: 
-                    {% pluralize %}
-                        Authors: 
->>>>>>> 8aa37bcd
                     {% endtrans %}
                     {{ link_users(authors) }}
                 </p>
