{% extends "common-content.html" %}
{% block content_media %}
    {% include "comments/media-css.html" %}
    <style>
        .title-state {
            font-size: 2em;
            float: left;
            width: 1.1em;
            display: block;
            margin-top: 0.16em;
        }

        .info-float a {
            vertical-align: middle;
        }

        .problem-clarification {
            border-bottom: 1px solid #ccc;
            margin-top: 1em;
            margin-bottom: 1em;
        }

        .clarifications-area h2 {
            margin-bottom: 20px;
        }

        .problem-clarification .body {
            display: inline-block;
            padding-left: 3em;
        }

        #content-right {
            max-width: 12.5em;
            min-width: 12.5em;
        }

        #problem-types, #allowed-langs, #available-judges {
            padding-top: 1em;
        }

        .problem-info-entry {
            padding-top: 0.1em;
        }
    </style>
{% endblock %}

{% block content_js_media %}
    {% include "comments/media-js.html" %}
    <script>
        $(function () {
            $('a#clone-link').click(function (event) {
                event.preventDefault();
                if (confirm('Are you sure you want to clone?'))
                    $(this).closest("form").submit();
            })
            $('a#rejudge-link').click(function (event) {
                event.preventDefault();
                if (confirm('Are you sure you want to rejudge all submissions?'))
                    $(this).closest("form").submit();
            })
        });
    </script>
{% endblock %}

{% block title_row %}
    <div class="problem-title">
        {% if request.user.is_authenticated %}
            {% if problem.id in completed_problem_ids %}
                <a href="{{ url('user_submissions', problem.code, request.user.username) }}">
                    {% if problem.is_public or request.in_contest %}
                        <i class="solved-problem-color title-state fa fa-check-circle"></i>
                    {% else %}
                        <i class="solved-problem-color title-state fa fa-lock"></i>
                    {% endif %}
                </a>
            {% elif problem.id in attempted_problems %}
                <a href="{{ url('user_submissions', problem.code, request.user.username) }}">
                    {% if problem.is_public or request.in_contest %}
                        <i class="attempted-problem-color title-state fa fa-minus-circle"></i>
                    {% else %}
                        <i class="attempted-problem-color title-state fa fa-lock"></i>
                    {% endif %}
                </a>
            {% elif not problem.is_public and not request.in_contest %}
                <a><i class="unsolved-problem-color title-state fa fa-lock"></i></a>
            {% endif %}
        {% endif %}
        <h2 style="color:#393630; display: inline-block">{{ title }}</h2>
        {% if problem.is_organization_private %}
<<<<<<< HEAD
            {% with organizations=problem.organizations.all() %}
                {% if organizations %}
                    <span title="Private to {{ organizations|join(", ") }}"><i class="fa fa-exclamation-circle" style="padding-left:0.4em;"></i></span>
                {% endif %}
            {% endwith %}
        {% endif %}
        {% if has_pdf_render and (problem.is_public or not problem.is_restricted or perms.judge.see_restricted_problem) %}
=======
            <span class="organization-tags">
                {% for org in problem.organizations.all() %}
                    <span class="organization-tag">
                        <a href="{{ org.get_absolute_url() }}">
                            <i class="fa fa-lock"></i> {{ org.name }}
                        </a>
                    </span>
                {% endfor %}
            </span>
        {% endif %}
        {% if has_pdf_render %}
>>>>>>> 57173c1c
            <span class="spacer"></span>
            <a href="{{ url('problem_pdf', problem.code) }}" class="view-pdf">
                <span class="pdf-icon">
                    <span class="fa fa-file-pdf-o pdf-icon-logo"></span>
                    <span class="pdf-icon-bar"></span>
                </span>
                {{ _('View as PDF') }}
            </a>
        {% endif %}
    </div>
{% endblock %}

{% block info_float %}
    {% if request.user.is_authenticated and request.in_contest and submission_limit %}
        {% if submissions_left > 0 %}
            <a href="{{ url('problem_submit', problem.code) }}" class="unselectable button full">
                {{ _('Submit solution') }}
            </a>
            <div class="submissions-left">
                {% trans trimmed counter=submissions_left %}
                    {{ counter }} submission left
                    {% pluralize %}
                    {{ counter }} submissions left
                {% endtrans %}
            </div>
        {% else %}
            <a class="unselectable button full disabled">{{ _('Submit solution') }}</a>
            <div class="no-submissions-left submissions-left">{{ _('0 submissions left') }}</div>
        {% endif %}
    {% else %}
        <a href="{{ url('problem_submit', problem.code) }}" class="unselectable button full">
            {{ _('Submit solution') }}
        </a>
    {% endif %}

    <hr style="padding-bottom: 0.3em">

    {% if request.user.is_authenticated and has_submissions %}
        <div>
            <a href="{{ url('user_submissions', problem.code, request.user.username) }}">{{ _('My submissions') }}</a>
        </div>
    {% endif %}
    <div><a href="{{ url('chronological_submissions', problem.code) }}">{{ _('All submissions') }}</a></div>
    <div><a href="{{ url('ranked_submissions', problem.code) }}">{{ _('Best submissions') }}</a></div>
    {% if editorial and editorial.is_public %}
        <hr>
        <div><a href="{{ url('problem_editorial', problem.code) }}">{{ _('Read editorial') }}</a></div>
    {% endif %}
    {% if can_edit_problem %}
        <hr>
        <div>
            <a href="{{ url('problem_ticket_list', problem.code) }}">{{ _('Manage tickets') }}
                {% if num_open_tickets %}<span class="badge">{{ num_open_tickets }}</span>{% endif %}
            </a>
        </div>
        <div><a href="{{ url('admin:judge_problem_change', problem.id) }}">{{ _('Edit problem') }}</a></div>
        {% if not problem.is_manually_managed %}
            <div><a href="{{ url('problem_data', problem.code) }}">{{ _('Edit test data') }}</a></div>
        {% endif %}
    {% elif request.user.is_authenticated and has_tickets %}
        <hr>
        <div>
            <a href="{{ url('problem_ticket_list', problem.code) }}">{{ _('My tickets') }}
                {% if num_open_tickets %}<span class="badge">{{ num_open_tickets }}</span>{% endif %}
            </a>
        </div>
    {% endif %}
    {% if perms.judge.clone_problem %}
        <div>
            <form action="{{ url('problem_clone', problem.code) }}" method="post">
                {% csrf_token %}
                <a id="clone-link" href="#">{{ _('Clone problem') }}</a>
            </form>
        </div>
    {% endif %}
    
    {% if perms.judge.rejudge_submission_lot and can_edit_problem %}
        <div>
            <form action="{{ url('problem_submission_rejudge', problem.code) }}" method="post">
                {% csrf_token %}
                <a id="rejudge-link" href="#">{{ _('Rejudge all submissions') }}</a>
            </form>
        </div>
    {% endif %}
    
    <hr style="padding-top: 0.3em">

    <div class="problem-info-entry">
        <i class="fa fa-check fa-fw"></i><span class="pi-name">{{ _('Points:') }}</span>
        <span class="pi-value">
            {% if contest_problem %}
                {{ contest_problem.points }}{% if contest_problem.partial %} {{ _('(partial)') }}{% endif %}
            {% else %}
                {{ problem.points|floatformat }}{% if problem.partial %} {{ _('(partial)') }}{% endif %}
            {% endif %}
        </span>
    </div>
    <div class="problem-info-entry">
        <i class="fa fa-clock-o fa-fw"></i><span class="pi-name">{{ _('Time limit:') }}</span>
        <span class="pi-value">{{ problem.time_limit }}s</span>
    </div>
    <div class="problem-lang-limits">
        {% for name, limit in problem.language_time_limit %}
            <div class="lang-limit">
                <span class="lang-name">{{ name }}</span>
                <span class="lang-tl">{{ limit }}s</span>
            </div>
        {% endfor %}
    </div>
    <div class="problem-info-entry">
        <i class="fa fa-server fa-fw"></i><span class="pi-name">{{ _('Memory limit:') }}</span>
        <span class="pi-value">{{ problem.memory_limit|kbsimpleformat }}</span>
    </div>
    <div class="problem-lang-limits">
        {% for name, limit in problem.language_memory_limit %}
            <div class="lang-limit">
                <span class="lang-name">{{ name }}</span>
                <span class="lang-ml">{{ limit|kbsimpleformat }}</span>
            </div>
        {% endfor %}
    </div>

    <hr style="padding-top: 0.1em">

    {% cache 86400 'problem_authors' problem.id LANGUAGE_CODE %}
        {% with authors=problem.authors.all() %}
            {% if authors %}
                <div class="problem-info-entry">
                    <i class="fa fa-pencil-square-o fa-fw"></i><span
                        class="pi-name">{% trans trimmed count=authors|length %}
                    Author:
                    {% pluralize count %}
                    Authors:
                {% endtrans %}</span>
                    <div class="pi-value authors-value">{{ link_users(authors) }}</div>
                </div>
            {% endif %}
        {% endwith %}
    {% endcache %}

    {% if not contest_problem or not contest_problem.contest.hide_problem_tags %}
        <div id="problem-types">
            {% with types=problem.types_list %}
                <div class="toggle closed unselectable">
                    <i class="fa fa-chevron-right fa-fw"></i>{% trans trimmed count=problem.types_list|length %}
                    Problem type
                    {% pluralize count %}
                    Problem types
                {% endtrans %}
                </div>
                <div style="display:none" class="toggled">{{ problem.types_list|join(", ") }}</div>
            {% endwith %}
        </div>
    {% endif %} 
    {% if show_languages %}
        <div id="allowed-langs">
            <div class="toggle open unselectable">
                <i class="fa fa-chevron-right fa-fw"></i>{{ _('Allowed languages') }}
            </div>
            <div class="toggled">
                {% with usable=problem.usable_common_names, langs=problem.languages_list() %}
                    {% for lang in langs %}
                        {%- if lang in usable -%}
                            {{ lang }}
                        {%- else -%}
                            <s title="{{ _('No %(lang)s judge online', lang=lang) }}">{{ lang }}</s>
                        {%- endif -%}
                        {% if not loop.last %}, {% endif -%}
                    {% endfor %}
                {% endwith %}
            </div>
        </div>
    {% endif %}
    {% if problem.is_editable_by(request.user) %}
        <div id="available-judges">
            <i class="fa fa-database fa-fw"></i><span
                class="pi-name">{% trans trimmed count=available_judges|length %}
                Judge:
                {% pluralize count %}
                Judges:
            {% endtrans %}
            </span>
            <div class="pi-value judges-value">
                {% if available_judges %}
                    {% if perms.judge.change_judge %}
                        {% for judge in available_judges %}
                            <a href="{{ url('admin:judge_judge_change', judge.id) }}">{{ judge.name }}</a>
                            {%- if not loop.last %}, {% endif %}
                        {% endfor %}
                    {% else %}
                        {{ available_judges|join(", ") }}
                    {% endif %}
                {% else %}
                    <i>{{ _('none available') }}</i>
                {% endif %}
            </div>
        </div>
    {% endif %}
{% endblock %}

{% block description %}
    {% cache 86400 'problem_html' problem.id MATH_ENGINE LANGUAGE_CODE %}
        {{ description|markdown('problem', MATH_ENGINE)|reference|str|safe }}
    {% endcache %}

    {% with license=problem.license %}
        {% if license %}
            <span class="license">
            <a href="{{ url('license', license.key) }}">{{ license.display or license.name }}</a>
        </span>
        {% endif %}
    {% endwith %}
{% endblock %}

{% block post_description_end %}
    {% if request.user.is_authenticated and not request.profile.mute %}
        <a href="{{ url('new_problem_ticket', problem.code) }}" class="button clarify">
            {%- if contest_problem and contest_problem.contest.use_clarifications and request.profile.current_contest.live -%}
                {{ _('Request clarification') }}
            {%- else -%}
                {{ _('Report an issue') }}
            {%- endif -%}
        </a>
    {% endif %}
{% endblock %}

{% block comments %}
    {% if contest_problem and contest_problem.contest.use_clarifications %}
        <div class="clarifications-area">
            <h2><i class="fa fa-question-circle"></i> {{ _('Clarifications') }}</h2>
            {% if has_clarifications %}
                {% for clarification in clarifications %}
                    <div class="problem-clarification">
                        <div class="time">{{ relative_time(clarification.date) }}</div>
                        <span class="body">
                            {{ clarification.description|markdown('problem', MATH_ENGINE)|reference }}
                        </span>
                    </div>
                {% endfor %}
            {% else %}
                <p class="no-comments-message">{{ _('No clarifications have been made at this time.') }}</p>
            {% endif %}
        </div>
    {% else %}
        {% include "comments/list.html" %}
    {% endif %}
{% endblock %}

{% block bodyend %}
    {{ super() }}
    {% include "comments/math.html" %}
{% endblock %}<|MERGE_RESOLUTION|>--- conflicted
+++ resolved
@@ -87,15 +87,6 @@
         {% endif %}
         <h2 style="color:#393630; display: inline-block">{{ title }}</h2>
         {% if problem.is_organization_private %}
-<<<<<<< HEAD
-            {% with organizations=problem.organizations.all() %}
-                {% if organizations %}
-                    <span title="Private to {{ organizations|join(", ") }}"><i class="fa fa-exclamation-circle" style="padding-left:0.4em;"></i></span>
-                {% endif %}
-            {% endwith %}
-        {% endif %}
-        {% if has_pdf_render and (problem.is_public or not problem.is_restricted or perms.judge.see_restricted_problem) %}
-=======
             <span class="organization-tags">
                 {% for org in problem.organizations.all() %}
                     <span class="organization-tag">
@@ -106,8 +97,7 @@
                 {% endfor %}
             </span>
         {% endif %}
-        {% if has_pdf_render %}
->>>>>>> 57173c1c
+        {% if has_pdf_render and (problem.is_public or not problem.is_restricted or perms.judge.see_restricted_problem) %}
             <span class="spacer"></span>
             <a href="{{ url('problem_pdf', problem.code) }}" class="view-pdf">
                 <span class="pdf-icon">
