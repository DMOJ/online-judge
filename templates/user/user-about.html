--- conflicted
+++ resolved
@@ -19,8 +19,6 @@
                 </p>
             {% endif %}
         {% endwith %}
-<<<<<<< HEAD
-=======
         {% if perms.judge.change_profile %}
             {% with notes=user.notes %}
                 {% if notes %}
@@ -30,8 +28,6 @@
                 {% endif %}
             {% endwith %}
         {% endif%}
->>>>>>> bb13f4f8
-
         {% if user.about %}
             <h4>{{ _('About') }}</h4>
             {% cache 86400 'user_about' user.id MATH_ENGINE %}
