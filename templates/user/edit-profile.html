--- conflicted
+++ resolved
@@ -223,79 +223,10 @@
                                     <td><span class="fullwidth">{{ form.math_engine }}</span></td>
                                 </tr>
                             {% endif %}
-<<<<<<< HEAD
                         </table>
                     </td>
                     <td>
                         <div style="padding-bottom:0.3em;margin-top:0.3em" class="block-header">
-=======
-                            {% if form.newsletter %}
-                                <tr>
-                                    <td colspan="2">
-                                        {{ form.newsletter }}
-                                        <label for="id_newsletter" style="float: unset" class="inline-header grayed">
-                                            {{- _('Notify me about upcoming contests') -}}
-                                        </label>
-                                    </td>
-                                </tr>
-                            {% endif %}
-                            <tr>
-                                <td colspan="2">
-                                    {{ form.test_site }}
-                                    <label for="id_test_site" style="float: unset" class="inline-header grayed">
-                                        {{- form.test_site.label -}}
-                                    </label>
-                                </td>
-                            </tr>
-                            <tr>
-                                <td colspan="2">
-                                    <a href="http://www.gravatar.com/" title="{{ _('Change your avatar') }}"
-                                       target="_blank" class="inline-header">{{ _('Change your avatar') }}</a>
-                                </td>
-                            </tr>
-                            <tr>
-                                <td colspan="2">
-                                    <a href="{{ url('password_change') }}" class="inline-header">
-                                        {{ _('Change your password') }}
-                                    </a>
-                                </td>
-                            </tr>
-                            <tr>
-                                <td colspan="2"><span class="inline-header">
-                                    {% if profile.is_totp_enabled %}
-                                        {{ _('Two Factor Authentication is enabled.') }}
-                                        {% if require_staff_2fa and request.user.is_staff and not request.profile.is_webauthn_enabled %}
-                                            <a id="disable-2fa-button" class="button inline-button">Disable</a>
-                                        {% else %}
-                                            <a href="{{ url('disable_2fa') }}" class="button inline-button">Disable</a>
-                                        {% endif %}
-                                    {% else %}
-                                        {{ _('Two Factor Authentication is disabled.') }}
-                                        <a href="{{ url('enable_2fa') }}" class="button inline-button">Enable</a>
-                                    {% endif %}
-                                </span></td>
-                            </tr>
-                            <tr>
-                                <td colspan="2"><span id="api-token-td" class="inline-header">
-                                    {{ _('API Token:') }}
-                                    {% if profile.api_token %}
-                                        <a id="generate-api-token-button" href="{{ url('generate_api_token') }}"
-                                           class="button inline-button">{{ _('Regenerate') }}</a>
-                                        <a id="remove-api-token-button" href="{{ url('remove_api_token') }}"
-                                           class="button inline-button ml-5">{{ _('Remove') }}</a>
-                                        <div class="api-token" id="api-token">{{ _('Hidden') }}</div>
-                                    {% else %}
-                                        <a id="generate-api-token-button" href="{{ url('generate_api_token') }}"
-                                           class="button inline-button">{{ _('Generate') }}</a>
-                                        <div class="api-token" id="api-token"></div>
-                                    {% endif %}
-                                </span></td>
-                            </tr>
-                        </table>
-                    </td>
-                    <td>
-                        <div style="padding-bottom:0.4em" class="block-header">
->>>>>>> da2c8510
                             {{ _('Affiliated organizations') }}:
                         </div>
                         {{ form.organizations }}
