--- conflicted
+++ resolved
@@ -190,71 +190,6 @@
                                     <td><span class="fullwidth">{{ form.math_engine }}</span></td>
                                 </tr>
                             {% endif %}
-<<<<<<< HEAD
-=======
-                            {% if form.newsletter %}
-                                <tr>
-                                    <td colspan="2">
-                                        {{ form.newsletter }}
-                                        <label for="id_newsletter" style="float: unset" class="inline-header grayed">
-                                            {{- _('Notify me about upcoming contests') -}}
-                                        </label>
-                                    </td>
-                                </tr>
-                            {% endif %}
-                            <tr>
-                                <td colspan="2">
-                                    {{ form.test_site }}
-                                    <label for="id_test_site" style="float: unset" class="inline-header grayed">
-                                        {{- form.test_site.label -}}
-                                    </label>
-                                </td>
-                            </tr>
-                            <tr>
-                                <td colspan="2">
-                                    <a href="http://www.gravatar.com/" title="{{ _('Change your avatar') }}"
-                                       target="_blank" class="inline-header">{{ _('Change your avatar') }}</a>
-                                </td>
-                            </tr>
-                            <tr>
-                                <td colspan="2">
-                                    <a href="{{ url('password_change') }}" class="inline-header">
-                                        {{ _('Change your password') }}
-                                    </a>
-                                </td>
-                            </tr>
-                            <tr>
-                                <td colspan="2"><span class="inline-header">
-                                    {% if profile.is_totp_enabled %}
-                                        {{ _('Two Factor Authentication is enabled.') }}
-                                        {% if require_staff_2fa and request.user.is_staff %}
-                                            <a id="disable-2fa-button" class="button inline-button">Disable</a>
-                                        {% else %}
-                                            <a href="{{ url('disable_2fa') }}" class="button inline-button">Disable</a>
-                                        {% endif %}
-                                    {% else %}
-                                        {{ _('Two Factor Authentication is disabled.') }}
-                                        <a href="{{ url('enable_2fa') }}" class="button inline-button">Enable</a>
-                                    {% endif %}
-                                </span></td>
-                            </tr>
-                            <tr>
-                                <td colspan="2"><span id="api-token-td" class="inline-header">
-                                    {{ _('API Token:') }}
-                                    {% if profile.api_token %}
-                                        <a id="generate-api-token-button" href="{{ url('generate_api_token') }}"
-                                           class="button inline-button">{{ _('Regenerate') }}</a>
-                                        <a id="remove-api-token-button" href="{{ url('remove_api_token') }}"
-                                           class="button inline-button ml-5">{{ _('Remove') }}</a>
-                                        <div class="api-token" id="api-token">{{ _('Hidden') }}</div>
-                                    {% else %}
-                                        <a id="generate-api-token-button" href="{{ url('generate_api_token') }}"
-                                           class="button inline-button">{{ _('Generate') }}</a>
-                                        <div class="api-token" id="api-token"></div>
-                                    {% endif %}
-                                </span></td>
-                            </tr>
->>>>>>> 12860ede
                         </table>
                     </td>
                     <td>
@@ -265,7 +200,6 @@
                     </td>
                 </tr>
             </table>
-            
             <hr>
             <table border="0" style="padding-top:0.7em">
                 {% if form.newsletter %}
@@ -309,38 +243,33 @@
                     </span></td>
                     <td>
                         {% if profile.is_totp_enabled %}
-                            {{ _('Two Factor Authentication is enabled.') }}      
+                            {{ _('Two Factor Authentication is enabled.') }}
                             {% if require_staff_2fa and request.user.is_staff %}
                                 <a id="disable-2fa-button" class="button inline-button">Disable</a>
-                            {% else %}      
+                            {% else %}
                                 <a href="{{ url('disable_2fa') }}" class="button inline-button">Disable</a>
-                            {% endif %} 
-                        {% else %}               
-                            {{ _('Two Factor Authentication is disabled.') }}                            
+                            {% endif %}
+                        {% else %}
+                            {{ _('Two Factor Authentication is disabled.') }}
                             <a href="{{ url('enable_2fa') }}" class="button inline-button">Enable</a>
-                        {% endif %} 
-                    </td>
-                </tr>
-                <tr>
-                    <td><label class="inline-header grayed">{{ _('API Token') }}:</label></td>
-                    <td style="font-family:monospace; min-width:20em;">
-                        <p id="api-token">
-                            {% if profile.api_token %}
-                                <b>{{ profile.api_token }}</b>
-                            {% else %}
-                                {{ _('No API token') }}
-                            {% endif %}
-                        </p>
-                    </td>
-                    <td>
-                        <a id="generate-api-token-link" class="button inline-button" href="#">
-                            {% if profile.api_token %}
-                                {{ _('Regenerate') }}
-                            {% else %}
-                                {{ _('Generate') }}
-                            {% endif %}
-                        </a>
-                    </td>
+                        {% endif %}
+                    </td>
+                </tr>
+                <tr>
+                    <td colspan="2"><span id="api-token-td" class="inline-header grayed">
+                        {{ _('API Token:') }}
+                        {% if profile.api_token %}
+                            <a id="generate-api-token-button" href="{{ url('generate_api_token') }}"
+                               class="button inline-button">{{ _('Regenerate') }}</a>
+                            <a id="remove-api-token-button" href="{{ url('remove_api_token') }}"
+                               class="button inline-button ml-5">{{ _('Remove') }}</a>
+                            <div class="api-token" id="api-token">{{ _('Hidden') }}</div>
+                        {% else %}
+                            <a id="generate-api-token-button" href="{{ url('generate_api_token') }}"
+                               class="button inline-button">{{ _('Generate') }}</a>
+                            <div class="api-token" id="api-token"></div>
+                        {% endif %}
+                    </span></td>
                 </tr>
             </table>
             <hr>
