--- conflicted
+++ resolved
@@ -70,10 +70,6 @@
 
             {% if ratings %}
                 <br>
-<<<<<<< HEAD
-                <div><b>{{ ratings|length }} contests written</b></div>
-                {% if not user.is_external_user and not user.is_unlisted %}
-=======
                 <div><b>
                     {%- trans trimmed counter=ratings|length %}
                         {{ counter }} contest written
@@ -81,8 +77,7 @@
                         {{ counter }} contests written
                     {% endtrans -%}
                 </b></div>
-                {% if not user.is_unlisted %}
->>>>>>> f5d783f2
+                {% if not user.is_external_user and not user.is_unlisted %}
                     <div><b class="semibold">{{ _('Rank by rating:') }}</b> #{{ rating_rank }}</div>
                 {% endif %}
                 <div><b class="semibold">{{ _('Rating:') }}</b> {{ rating_number(rating) }}</div>
