{% extends "base.html" %}

{% block media %}
    {% block user_media %}{% endblock %}

    <style>
        .user-gravatar {
            display: block;
            padding-right: 15px;
            width: 135px;
        }

        .user-gravatar img {
            width: 135px;
            height: 135px;
            display: block;
            border-radius: 6px;
        }

        .page-title {
            display: -webkit-box;
            display: -webkit-flex;
            display: -ms-flexbox;
            display: flex;
        }
    </style>
{% endblock %}

{% block js_media %}
    {% block user_js_media %}{% endblock %}
{% endblock %}

{% block body %}
    <div class="user-info-page">
        <div class="user-sidebar">
            <div class="user-gravatar">
                <img src="{{ gravatar(user, 135) }}" width="135px" height="135px">
            </div>
            <br>
            {% with name = user.user.get_full_name() %}
                {% if name and perms.view_name %}
                    <div style="padding-bottom: 0.3em">
                        <b class="semibold">{{ name }}</b>
                    </div>
                {% endif %}
            {% endwith %}

<<<<<<< HEAD
            <div><b>{{ _('%(count)d problems solved', count=user.problem_count) }}</b></div>
            {% if not user.is_contest_account and not user.is_unlisted %}
                <div>
                    <b class="semibold">{{ _('Rank by points:') }}</b> 
                    #{{ rank }}
                </div>
=======
            <div><b>
                {%- trans trimmed counter=user.problem_count %}
                    {{ counter }} problem solved
                {% pluralize %}
                    {{ counter }} problems solved
                {% endtrans -%}
            </b></div>

            {% if not user.is_unlisted %}
                <div><b class="semibold">{{ _('Rank by points:') }}</b> #{{ rank }}</div>
>>>>>>> 0111ee1f
            {% endif %}
            <div>
                <b class="semibold">{{ _('Total points:') }}</b>
                <span title="{{ user.performance_points|floatformat(2) }}">
                    {{ user.performance_points|floatformat(0) }}
                </span>
            </div>

            <br>
            <div>
                <a href="{{ url('all_user_submissions', user.user.username) }}">{{ _('View submissions') }}</a>
            </div>
            {% if ratings %}
                <br>
                <div><b>{{ ratings|length }} contests written</b></div>
                {% if not user.is_contest_account and not user.is_unlisted %}
                    <div><b class="semibold">{{ _('Rank by rating:') }}</b> #{{ rating_rank }}</div>
                {% endif %}
                <div><b class="semibold">{{ _('Rating:') }}</b> {{ rating_number(rating) }}</div>
                <div><b class="semibold">{{ _('Volatility:') }}</b> {{ rating.volatility }}</div>
                <div><b class="semibold">{{ _('Min. rating:') }}</b> {{ rating_number(min_rating) }}</div>
                <div><b class="semibold">{{ _('Max rating:') }}</b> {{ rating_number(max_rating) }}</div>
            {% endif %}
        </div>
        <div class="user-content">{% block user_content %}{% endblock %}</div>
    </div>
{% endblock %}<|MERGE_RESOLUTION|>--- conflicted
+++ resolved
@@ -45,14 +45,6 @@
                 {% endif %}
             {% endwith %}
 
-<<<<<<< HEAD
-            <div><b>{{ _('%(count)d problems solved', count=user.problem_count) }}</b></div>
-            {% if not user.is_contest_account and not user.is_unlisted %}
-                <div>
-                    <b class="semibold">{{ _('Rank by points:') }}</b> 
-                    #{{ rank }}
-                </div>
-=======
             <div><b>
                 {%- trans trimmed counter=user.problem_count %}
                     {{ counter }} problem solved
@@ -61,9 +53,11 @@
                 {% endtrans -%}
             </b></div>
 
-            {% if not user.is_unlisted %}
-                <div><b class="semibold">{{ _('Rank by points:') }}</b> #{{ rank }}</div>
->>>>>>> 0111ee1f
+            {% if not user.is_contest_account and not user.is_unlisted %}
+                <div>
+                    <b class="semibold">{{ _('Rank by points:') }}</b> 
+                    #{{ rank }}
+                </div>
             {% endif %}
             <div>
                 <b class="semibold">{{ _('Total points:') }}</b>
