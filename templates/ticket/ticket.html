--- conflicted
+++ resolved
@@ -360,13 +360,8 @@
             <hr>
             <section class="message new-message">
                 <div class="info">
-<<<<<<< HEAD
                     <a href="{{ url('user_page', request.user.username) }}" class="user">
-                        <img src="{{ gravatar(request.user) }}" class="gravatar">
-=======
-                    <a href="{{ url('user_page') }}" class="user">
                         <img src="{{ gravatar(request.user, 135) }}" class="gravatar">
->>>>>>> d9b97ac2
                         <div class="username {{ request.profile.css_class }}">{{ request.user.username }}</div>
                     </a>
                 </div>
