{% extends "base.html" %}
{% block media %}
    {{ form.media.css }}
    <style>
        #content > h2:first-child small {
            color: #999;
            font-size: 0.9em;
            margin-left: 0.3em;
        }

        #content > h2:first-child .status, #content > h2:first-child .title {
            display: inline;
        }

        #content > h2:first-child .fa-check-circle-o {
            color: #00a900;
        }

        #content > h2:first-child .fa-exclamation-circle {
            color: darkred;
        }

        .container {
            width: 100%;
            margin: 0 auto;
            display: flex;
            flex-direction: row;
            flex-wrap: wrap-reverse;
            max-width: 1000px;
        }

        .ticket-sidebar {
            flex: 1;
            padding: 10px 0 0 10px;
            min-width: 150px;
            max-width: 200px;
        }

        .ticket-info {
            position: sticky;
            top: 60px;
        }

        .ticket-messages {
            flex: 1;
        }

        .info-box {
            margin: 5px 0 10px;
            border: 1px #999 solid;
            border-radius: 5px;
        }

        .info-box .fa {
            color: #777;
        }

        .info-title {
            padding: 2px 5px;
            font-weight: 600;
            border-bottom: 1px #999 solid;
            background: #eee;
            border-radius: 5px 5px 0 0;
        }

        .info-data {
            padding: 2px 5px;
        }

        .info-empty {
            color: #999;
            font-style: italic;
        }

        .close-ticket {
            display: block;
            width: 100%;
            background: linear-gradient(to bottom, #4bad00 0%, #278811 100%);
            border-color: #24710e;
            font-weight: 600;
        }

        .close-ticket:hover {
            background: #24710e;
        }

        .open-ticket {
            display: block;
            width: 100%;
            background: linear-gradient(to bottom, #ff130f, #b03d17);
            border-color: #853011;
            font-weight: 600;
        }

        .open-ticket:hover {
            background: #853011;
        }

        a.edit-notes {
            float: right;
        }

        #ticket-notes .info-real :first-child {
            margin-top: 0;
        }

        #ticket-notes .info-real :last-child {
            margin-bottom: 0;
        }

        .message {
            display: flex;
            padding-top: 15px;
        }

        .message .info {
            width: 130px;
        }

        .message .username {
            text-align: center;
        }

        .message .gravatar {
            width: 80px;
            display: block;
            margin: 0 auto;
        }

        .message .detail {
            border: 1px #999 solid;
            border-radius: 5px;
            flex: 1;
            min-width: 200px;
        }

        .message .header {
            background: #eee;
            color: #777;
            border-bottom: 1px solid #999;
            border-radius: 5px 5px 0 0;
            padding: 2px 5px;
            text-align: right;
            display: flex;
            flex-wrap: wrap;
            justify-content: space-between;
        }

        .message .operation {
            flex: auto;
        }

        .message .operation .fa {
            color: #777;
        }

        .message .content {
            padding: 7px;
        }

        .message .content :first-child {
            margin-top: 0;
        }

        .message .content :last-child {
            margin-bottom: 0;
        }

        .new-message .detail {
            padding: 8px 10px;
        }

        .new-message .submit, #edit-notes .submit {
            margin: 10px 0 0 auto;
        }
    </style>
{% endblock %}

{% block js_media %}
    {{ form.media.js }}
    <script src="{{ static('libs/featherlight/featherlight.min.js') }}" type="text/javascript"></script>
    <script type="text/javascript" src="{{ static('event.js') }}"></script>
    <script type="text/javascript">
        $(function () {
            var $h2 = $('#content').find('> h2:first-child');
            var $status = $h2.find('.status i'), $title = $h2.find('.title');

            function update_ticket_state(open) {
                if (open)
                    $status.removeClass('fa-check-circle-o').addClass('fa-exclamation-circle');
                else
                    $status.removeClass('fa-exclamation-circle').addClass('fa-check-circle-o');
                $('.close-ticket').toggle(open);
                $('.open-ticket').toggle(!open);
            }

            $('.close-ticket, .open-ticket').click(function () {
                var open = $(this).attr('data-open') == '1';
                $.ajax({
                    url: $(this).attr('data-ajax'), type: 'POST',
                    success: function () {
                        update_ticket_state(open);
                    },
                    error: function (data) {
                        alert('Could not change ticket: ' + data.responseText);
                    }
                });
            });

            $('.edit-notes').featherlight({
                afterOpen: function () {
                    var $form = $('#edit-notes');
                    $form.find('.submit').click(function () {
                        $.post($form.attr('action'), $form.serialize()).done(function (data) {
                            $('#ticket-notes').find('.info-empty').toggle(!data).end().find('.info-real').html(data);
                            $.featherlight.current().close();
                        });
                        return false;
                    });
                }
            });

            var page_ref_key = 'ticket:open:{{ ticket.id }}', page_close_key = page_ref_key + ':close';
            var page_ref;

            function increase_page_ref() {
                if (page_ref_key in localStorage)
                    localStorage[page_ref_key] = page_ref = +localStorage[page_ref_key] + 1;
                else
                    localStorage[page_ref_key] = page_ref = 1;
            }

            function decrease_page_ref() {
                if (page_ref_key in localStorage) {
                    localStorage[page_close_key] = page_ref;
                    delete localStorage[page_close_key];
                    localStorage[page_ref_key] = +localStorage[page_ref_key] - 1;
                }
                page_ref = null;
            }

            function is_highest_ref() {
                console.log(localStorage[page_ref_key], page_ref);
                if (page_ref_key in localStorage)
                    return +localStorage[page_ref_key] == page_ref;
                return true;
            }

            $(window).on('storage', function (e) {
                e = e.originalEvent;
                if (e.key == page_close_key && e.newValue !== null)
                    if (page_ref != null && page_ref > +e.newValue)
                        --page_ref;
            });

            register_notify('ticket', {
                change: function (enabled) {
                    if (enabled)
                        increase_page_ref();
                }
            });

            $(window).on('beforeunload', function () {
                decrease_page_ref();
            });

            function ticket_status(ticket) {
                update_ticket_state(ticket.open);
                if (is_highest_ref())
                    notify('ticket', (ticket.open ? '{{ _('Reopened: ') }}' :
                        '{{ _('Closed: ') }}') + $title.text());
            }

            function ticket_message(ticket) {
                console.log('Fetching data for: ' + ticket.message);
                $.ajax({
                    url: '{{ url('ticket_message_ajax', ticket.id) }}',
                    data: {message: ticket.message},
                    success: function (data) {
                        console.log('Got data for: ' + ticket.message);
                        console.log(data);
                        $('#messages').append($(data.message));
                    },
                    error: function (data) {
                        if (data.status === 403)
                            console.log('No right to see: ' + ticket.message);
                        else {
                            console.log('Could not load ticket message:');
                            console.log(data.responseText);
                        }
                    }
                });
            }

            window.load_dynamic_update = function (last_msg) {
                return new EventReceiver(
                    "{{ EVENT_DAEMON_LOCATION }}", "{{ EVENT_DAEMON_POLL_LOCATION }}",
                    ['ticket-{{ ticket.id }}'], last_msg, function (message) {
                        console.log(message);
                        switch (message.type) {
                            case 'ticket-status':
                                ticket_status(message);
                                break;
                            case 'ticket-message':
                                ticket_message(message);
                                break;
                        }
                    }
                );
            }
        });
    </script>

    {% if last_msg %}
        <script type="text/javascript">
            $(function () {
                load_dynamic_update({{last_msg}});
            });
        </script>
    {% endif %}
{% endblock %}

{% block content_title %}
    <div class="status">
        <i class="fa {% if ticket.is_open %}fa-exclamation-circle{% else %}fa-check-circle-o{% endif %}"></i>
    </div>
    <div class="title">{{ ticket.title }}</div><small>#{{ ticket.id }}</small>
{% endblock %}

{% block body %}
    <div class="container">
        <div class="ticket-messages">
            <main id="messages">
                {% for message in ticket_messages %}
                    {% include "ticket/message.html" %}
                {% endfor %}
            </main>
            <hr>
            <section class="message new-message">
                <div class="info">
                    <a href="{{ url('user_page', request.user.username) }}" class="user">
                        <img src="{{ gravatar(request.user, 135) }}" class="gravatar">
                        <div class="username {{ request.profile.css_class }}">{{ request.profile.display_name }}</div>
                    </a>
                </div>
                <div class="detail">
                    <form action="" method="post">
                        {% csrf_token %}
                        {% if form.non_field_errors() or form.body.errors %}
                            <div class="form-errors">
                                {{ form.non_field_errors() }}
                                {{ form.body.errors }}
                            </div>
                        {% endif %}
                        <div class="body-block">{{ form.body }}</div>
                        <button type="submit" class="submit">{{ _('Post') }}</button>
                    </form>
                </div>
            </section>
        </div>
        <aside class="ticket-sidebar">
            <div class="ticket-info">
                <div class="info-box">
                    <div class="info-title">{{ _('Associated object') }}</div>
                    <div class="info-data">
                        <a href="{{ ticket.linked_item.get_absolute_url() }}">{{ ticket.linked_item }}</a>
                    </div>
                </div>
                <div class="info-box">
                    <div class="info-title">
                        {% trans trimmed count=assignees|length %}
                            Assignee
                        {% pluralize %}
                            Assignees
                        {% endtrans %}
                    </div>
                    <div class="info-data">
                        {% if assignees %}
                            {{ link_users(assignees) }}
                        {% else %}
                            <div class="info-empty">{{ _('No one is assigned.') }}</div>
                        {% endif %}
                    </div>
                </div>

                <button data-ajax="{{ url('ticket_close', ticket.id) }}" data-open="0" class="close-ticket"
                        {% if not ticket.is_open %}style="display: none"{% endif %}>{{ _('Close ticket') }}</button>
                <button data-ajax="{{ url('ticket_open', ticket.id) }}" data-open="1" class="open-ticket"
                        {% if ticket.is_open %}style="display: none"{% endif %}>{{ _('Reopen ticket') }}</button>

                {% if perms.judge.change_ticket or request.profile in assignees %}
                    <div class="info-box">
                        <div class="info-title">{{ _('Assignee notes') }}
                            <a href="#" data-featherlight="{{ url('ticket_notes', ticket.id) }}" class="edit-notes">
                                <i class="fa fa-pencil"></i>
                            </a>
                        </div>
                        <div id="ticket-notes" class="info-data">
                            <div{% if ticket.notes %} style="display: none"{% endif %} class="info-empty">
                                {{ _('Nothing here.') }}
                            </div>
                            <div class="info-real">{{ ticket.notes|linebreaks }}</div>
                        </div>
                    </div>
                {% endif %}
            </div>
        </aside>
    </div>
{% endblock %}

{% block bodyend %}
<<<<<<< HEAD
    {% if REQUIRE_JAX %}{% include "mathjax-load.html" %}{% endif %}
=======
    {% if REQUIRE_JAX %}
        {% include "mathjax-load.html" %}
    {% endif %}
>>>>>>> f9e19d06
{% endblock %}<|MERGE_RESOLUTION|>--- conflicted
+++ resolved
@@ -409,11 +409,7 @@
 {% endblock %}
 
 {% block bodyend %}
-<<<<<<< HEAD
-    {% if REQUIRE_JAX %}{% include "mathjax-load.html" %}{% endif %}
-=======
     {% if REQUIRE_JAX %}
         {% include "mathjax-load.html" %}
     {% endif %}
->>>>>>> f9e19d06
 {% endblock %}