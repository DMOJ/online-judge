--- conflicted
+++ resolved
@@ -1,13 +1,9 @@
 <meta charset="utf-8">
 <span style="display:block;margin: 0 2px;padding: 1em;border: 3px solid #2980B9;background-color: #f8f8f8;border-radius: 6px;font-size: .95em;color: #444;">
-<<<<<<< HEAD
+
 <b>感谢您注册 {{ SITE_LONG_NAME }}HBU_OJ!</b><br/><br/>
 请在 24 小时内激活您的 {{ SITE_NAME }} 账号。<br/>你可以直接回复以下验证码至该邮箱:
-=======
 
-<b>Thanks for registering on the {{ site.name }}! We're glad to have you.</b><br/><br/>
-The last step is activating your account. Please activate your {{ SITE_NAME }} account in 7 days.<br/>To activate, just reply to this email with this exact text:
->>>>>>> 4e15c315
 <pre style="margin-left:1em">
 {{ activation_key }}
 </pre>
