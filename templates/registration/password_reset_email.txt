{% trans %}You're receiving this email because you requested a password reset for your user account at {{ site_name }}.{% endtrans %}

{{ _('Please go to the following page and choose a new password:') }}
{% block reset_link %}
{{ protocol }}://{{ domain }}{{ url('password_reset_confirm', uidb64=uid, token=token) }}
{% endblock %}
{{ _("Your username, in case you've forgotten:") }} {{ user.get_username() }}

{{ _('Thanks for using our site!') }}

<<<<<<< HEAD
{% blocktrans %}The {{ SITE_LONG_NAME }}HBU_OJ team{% endblocktrans %}

{% endautoescape %}
=======
{% trans %}The {{ site_name }} team{% endtrans %}
>>>>>>> df7996a1
<|MERGE_RESOLUTION|>--- conflicted
+++ resolved
@@ -8,10 +8,4 @@
 
 {{ _('Thanks for using our site!') }}
 
-<<<<<<< HEAD
-{% blocktrans %}The {{ SITE_LONG_NAME }}HBU_OJ team{% endblocktrans %}
-
-{% endautoescape %}
-=======
-{% trans %}The {{ site_name }} team{% endtrans %}
->>>>>>> df7996a1
+{% trans %}The {{ site_name }} team{% endtrans %}