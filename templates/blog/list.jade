extends base
- load staticfiles
- load cache
- load markdown_trois_tags
- load timedelta
- load latex_math
- load smart_math
- load lazy_load
- load camo_proxy
- load i18n
- load nofollow
- load tz
- load reference
- load dicts

block title_row

block title_ruler

block media
    link(rel='alternate', type='application/atom+xml', href='{% url "comment_atom" %}', title='Atom Comment Feed')
    link(rel='alternate', type='application/rss+xml', href='{% url "comment_rss" %}', title='RSS Comment Feed')
    include blog/media-css.jade
    style.
        .sidebox h3 {
            margin: 0 -5px;
            background: #3b3b3b;
            border-radius: 4px 4px 0px 0px;
            color: white;
            padding-top: 2px;
            padding-bottom: 4px;
            padding-left: 7px;
        }

        .sidebox h3 .fa {
            color: white;
            float: right;
            margin: 0.2em 0.4em 0 0;
        }

        .sidebox {
            border-top-left-radius: 4px;
            border-top-right-radius: 4px;
            margin-top: 0.5em;
            padding: 0 5px !important;
        }

        .blog-content.sidebox {
            margin-right: 1em;
        }

        .sidebox-content {
            border: 1px solid #9D9D9D;
            border-top: none;
            margin: 0 -5px;
            padding: 0 0.5em;
            padding-top: 1px;
            padding-bottom: 3px;
        }

        .post {
            margin: 0 1.4em;
        }

        .post:first-child {
            margin-top: 0.6em;
        }

<<<<<<< HEAD
        .comment-count {
            font-size: 12px;
        }

        .comment-icon {
            padding: 0.2em 0.1em 0 0.2em;
=======
        .own-open-tickets .title a, .open-tickets .title a {
            display: block;
        }

        .own-open-tickets .object, .open-tickets .object {
            margin-left: 1em;
            font-style: italic;
        }

        .open-tickets .user {
            margin-left: 1em;
        }

        .no-clarifications-message {
            font-style: italic;
            text-align: center;
>>>>>>> d4bba731
        }

block js_media
    include blog/media-js.jade
    script(type='text/javascript').
        $(document).ready(function () {
            $('.time-remaining').each(function () {
                count_down($(this));
            });

            $('.blog-sidebar').hide();
            $('#blog-tab').find('a').click(function (e) {
                e.preventDefault();
                $('#blog-tab').addClass('active');
                $('#event-tab').removeClass('active');
                $('.blog-content').show();
                $('.blog-sidebar').hide();
            });
            $('#event-tab').find('a').click(function (e) {
                e.preventDefault();
                $('#event-tab').addClass('active');
                $('#blog-tab').removeClass('active');
                $('.blog-content').hide();
                $('.blog-sidebar').show();
            });
            register_update_relative(function () {
                return $('.post-time');
            }, function (when) {
                return Math.abs(moment().diff(when, 'years')) < 1;
            });
        });

block body
    //if request.user.is_authenticated and request.user.is_superuser or perms.judge.test_site
    //    include blog/dashboard.jade
    //else
    block before_posts

    ul#mobile.tabs
        li#blog-tab.active: a(href='#') {% trans "Blog" %}
        li#event-tab: a(href='#') {% trans "Events" %}

    #blog-container
        .blog-content.sidebox
            h3 {% trans "News" %} #[i.fa.fa-terminal]
            .sidebox-content
                each post in posts
                    section(class=('sticky post' if post.sticky else 'post'))
                        h2.title: a(href='{% url "blog_post" post.id post.slug %}')= post.title
                        .time
                            if post.sticky
                                i.fa.fa-star.fa-fw(title='Sticky')
                            - with authors=post.authors.all
                                if authors
                                    span.post-authors: for author in authors
                                        span(class=author.display_rank)
                                            a(href='{% url "user_page" author.user.username %}') #{author.user.username}
                                        if not forloop.last
                                            = ', '
                                    = ' '
                            span.post-time(data-unix='{{ post.publish_on|utc|date:"c" }}')
                                | {% trans "posted" %}
                                = ' '
                                - blocktrans with time=post.publish_on|date:_("N j, Y, g:i") asvar str_time
                                    | on {{ time }}
                                span.relative= str_time
                        .comment-data
                            a(href='{% url "blog_post" post.id post.slug %}#comments')
                                i.fa.fa-comments.comment-icon
                                .comment-count {{ post_comment_counts|get_dict_item:post.id }}
                        .summary
                            - cache 86400 post_summary post.id
                                | #{post.summary|default:post.content|markdown:"blog"|reference|latex_math|smart_math:"svg"|proxy_images|nofollowexternal|lazy_load}

            if page_obj.num_pages > 1
                div(style='margin-bottom:10px;margin-top:10px')
                    include list-pages
        .blog-sidebar
            if IN_CONTEST and CONTEST.contest.use_clarifications
                .blog-sidebox.sidebox
                    h3 {% trans "Clarifications" %} #[i.fa.fa-question-circle]
                    .sidebox-content
                        if has_clarifications
                            ul
                                for clarification in clarifications
                                    li.clarification
                                        a.problem(href='{% url "problem_detail" clarification.problem.code %}')=clarification.problem.name
                                        = ' '
                                        span.time(data-unix='{{ clarification.date|utc|date:"c" }}')
                                            - blocktrans with time=clarification.date|date:_("N j, Y, g:i a") asvar str_time
                                                | on {{ time }}
                                            span.relative= str_time
                        else
                            p.no-clarifications-message {% trans "No clarifications have been made at this time." %}
            if current_contests
                .blog-sidebox.sidebox
                    h3 {% trans "Ongoing contests" %} #[i.fa.fa-trophy]
                    .sidebox-content
                        each contest in current_contests
                            .contest
                                .name: a(href='{% url "contest_view" contest.key %}')= contest.name
                                .time
                                    - blocktrans with countdown=contest.time_before_end|as_countdown
                                        | Ends in {{ countdown }}.
            if future_contests
                .blog-sidebox.sidebox
                    h3 {% trans "Upcoming contests" %} #[i.fa.fa-trophy]
                    .sidebox-content
                        each contest in future_contests
                            .contest
                                .name: a(href='{% url "contest_view" contest.key %}')= contest.name
                                .time
                                    - blocktrans with countdown=contest.time_before_start|as_countdown
                                        | Starting in {{ countdown }}.
            .blog-sidebox.sidebox
                h3 {% trans "Comment stream" %} #[i.fa.fa-comments]
                .sidebox-content
                    ul: for comment in comments
                        li
                            if not perms.judge.test_site
                                div(style='font-size:1.1em;font-style:italic')
                                    a(href='{{comment.link}}#comment-{{comment.id}}')= comment.title
                            span.poster(class=comment.author.display_rank, style='padding-left:0.25em')
                                a(href='{% url "user_page" comment.author.user.username %}')= comment.author.user.username
                            if perms.judge.test_site
                                | &#32;&rarr; #[a(href='{{comment.link}}#comment-{{comment.id}}')= comment.page_title]
                            else
                                | &#32;&rarr; #[a(href='{{comment.link}}')= comment.page_title]
                    span.rssatom
                        a(href='{% url "comment_rss" %}') #[span: i.fa.fa-rss] RSS
                        | / #[a(href='{% url "comment_atom" %}') Atom]
            .blog-sidebox.sidebox
                h3 {% trans "New problems" %} #[i.fa.fa-puzzle-piece]
                .sidebox-content
                    ul.problem-list: for problem in new_problems
                        li: a(href='{% url "problem_detail" problem.code %}')= problem.name
                    span.rssatom
                        a(href='{% url "problem_rss" %}') #[span: i.fa.fa-rss] RSS
                        | / #[a(href='{% url "problem_atom" %}') Atom]
            if perms.judge.test_site and own_open_tickets
                .blog-sidebox.sidebox
                    h3 {% trans "My open tickets" %} #[i.fa.fa-question-circle]
                    .sidebox-content
                        ul.own-open-tickets: each ticket in own_open_tickets
                            li
                                .title: a(href='{% url "ticket" ticket.id %}')= ticket.title
                                .object: a(href=ticket.linked_item.get_absolute_url()) #{ticket.linked_item|item_title}
            if perms.judge.test_site and open_tickets
                .blog-sidebox.sidebox
                    h3 {% trans "New tickets" %} #[i.fa.fa-exclamation-circle]
                    .sidebox-content
                        ul.open-tickets: each ticket in open_tickets
                            li
                                .title: a(href='{% url "ticket" ticket.id %}')= ticket.title
                                .object: a(href=ticket.linked_item.get_absolute_url()) #{ticket.linked_item|item_title}
                                - with user=ticket.user
                                    .user(class=user.display_rank)
                                        a(href='{% url "user_page" user.user.username %}') #{user.user.username}
    block after_posts<|MERGE_RESOLUTION|>--- conflicted
+++ resolved
@@ -66,14 +66,14 @@
             margin-top: 0.6em;
         }
 
-<<<<<<< HEAD
         .comment-count {
             font-size: 12px;
         }
 
         .comment-icon {
             padding: 0.2em 0.1em 0 0.2em;
-=======
+        }
+
         .own-open-tickets .title a, .open-tickets .title a {
             display: block;
         }
@@ -90,7 +90,6 @@
         .no-clarifications-message {
             font-style: italic;
             text-align: center;
->>>>>>> d4bba731
         }
 
 block js_media
