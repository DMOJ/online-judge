{% extends "base.html" %}

{% block js_media %}
    {% include "comments/media-js.html" %}
{% endblock %}

{% block media %}
    {% include "comments/media-css.html" %}
{% endblock %}

{% block header %}
    {% if post.is_editable_by(request.user) %}
        <div class="title-line-action">[<a href="{{ url('admin:judge_blogpost_change', post.id) }}">{{ _('Edit') }}</a>]
        </div>
    {% endif %}
{% endblock %}

{% block body %}
    <div class="post-full">
        <div class="time">
            {% with authors=post.authors.all() %}
                {% if authors %}
                    <span class="post-authors">{{ link_users(authors) }}</span>
                {% endif %}
            {% endwith %}
            <span class="post-time">
                {% trans trimmed time=post.publish_on|date(_("N j, Y, g:i a")) %}
                    posted on {{ time }}
                {% endtrans %}
            </span>
        </div>
        <div class="body content-description">
            {% cache 86400 'post_content' post.id MATH_ENGINE %}
                {{ post.content|markdown('blog', MATH_ENGINE)|reference|str|safe}}
            {% endcache %}
        </div>
    </div>
<<<<<<< HEAD
    <hr>
    <span class="social">
        {{ post_to_facebook(request, post, '<i class="fa fa-facebook-official"></i>') }}
        {{ post_to_twitter(request, SITE_NAME + ':', post, '<i class="fab fa-x-twitter"></i>') }}
    </span>
    {% include "comments/list.html" %}
=======
    
    {% if enable_social %}
        <hr>
        <span class="social">
            {{ post_to_facebook(request, contest, '<i class="fa fa-facebook-official"></i>') }}
            {{ post_to_twitter(request, SITE_NAME + ':', contest, '<i class="fa fa-twitter"></i>') }}
        </span>
    {% endif %}

    {% if enable_comments %}
        {% include "comments/list.html" %}
    {% endif %}
>>>>>>> 6124519a
{% endblock %}

{% block bodyend %}
    {{ super() }}
    {% if REQUIRE_JAX %}
        {% include "mathjax-load.html" %}
    {% endif %}
    {% include "comments/math.html" %}
{% endblock %}<|MERGE_RESOLUTION|>--- conflicted
+++ resolved
@@ -35,14 +35,6 @@
             {% endcache %}
         </div>
     </div>
-<<<<<<< HEAD
-    <hr>
-    <span class="social">
-        {{ post_to_facebook(request, post, '<i class="fa fa-facebook-official"></i>') }}
-        {{ post_to_twitter(request, SITE_NAME + ':', post, '<i class="fab fa-x-twitter"></i>') }}
-    </span>
-    {% include "comments/list.html" %}
-=======
     
     {% if enable_social %}
         <hr>
@@ -55,7 +47,6 @@
     {% if enable_comments %}
         {% include "comments/list.html" %}
     {% endif %}
->>>>>>> 6124519a
 {% endblock %}
 
 {% block bodyend %}
