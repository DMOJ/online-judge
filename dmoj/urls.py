from django.conf import settings
from django.conf.urls import include, url
from django.contrib import admin
from django.contrib.auth import views as auth_views
from django.contrib.sitemaps.views import sitemap
from django.http import Http404, HttpResponsePermanentRedirect
from django.templatetags.static import static
from django.urls import path, reverse
from django.utils.functional import lazy
from django.utils.translation import gettext_lazy as _
from django.views.generic import RedirectView
from martor.views import markdown_search_user

from judge.feed import AtomBlogFeed, AtomCommentFeed, AtomProblemFeed, BlogFeed, CommentFeed, ProblemFeed
from judge.sitemap import BlogPostSitemap, ContestSitemap, HomePageSitemap, OrganizationSitemap, ProblemSitemap, \
    SolutionSitemap, UrlSitemap, UserSitemap
from judge.views import TitledTemplateView, api, blog, comment, contests, language, license, mailgun, organization, \
    preview, problem, problem_manage, ranked_submission, register, stats, status, submission, tasks, ticket, \
    two_factor, user, widgets
from judge.views.problem_data import ProblemDataView, ProblemSubmissionDiff, \
    problem_data_file, problem_init_view
from judge.views.register import ActivationView, RegistrationView
from judge.views.select2 import AssigneeSelect2View, CommentSelect2View, ContestSelect2View, \
    ContestUserSearchSelect2View, OrganizationSelect2View, ProblemSelect2View, TicketUserSelect2View, \
    UserSearchSelect2View, UserSelect2View
from judge.views.widgets import martor_image_uploader

admin.autodiscover()

register_patterns = [
    url(r'^activate/complete/$',
        TitledTemplateView.as_view(template_name='registration/activation_complete.html',
                                   title='Activation Successful!'),
        name='registration_activation_complete'),
    # Activation keys get matched by \w+ instead of the more specific
    # [a-fA-F0-9]{40} because a bad activation key should still get to the view;
    # that way it can return a sensible "invalid key" message instead of a
    # confusing 404.
    url(r'^activate/(?P<activation_key>\w+)/$',
        ActivationView.as_view(title='Activation key invalid'),
        name='registration_activate'),
    url(r'^register/$',
        RegistrationView.as_view(title='Register'),
        name='registration_register'),
    url(r'^register/complete/$',
        TitledTemplateView.as_view(template_name='registration/registration_complete.html',
                                   title='Registration Completed'),
        name='registration_complete'),
    url(r'^register/closed/$',
        TitledTemplateView.as_view(template_name='registration/registration_closed.html',
                                   title='Registration not allowed'),
        name='registration_disallowed'),
    url(r'^login/$', user.CustomLoginView.as_view(), name='auth_login'),
    url(r'^logout/$', user.UserLogoutView.as_view(), name='auth_logout'),
    url(r'^password/change/$', user.CustomPasswordChangeView.as_view(), name='password_change'),
    url(r'^password/change/done/$', auth_views.PasswordChangeDoneView.as_view(
        template_name='registration/password_change_done.html',
    ), name='password_change_done'),
    url(r'^password/reset/$', user.CustomPasswordResetView.as_view(
        template_name='registration/password_reset.html',
        html_email_template_name='registration/password_reset_email.html',
        email_template_name='registration/password_reset_email.txt',
    ), name='password_reset'),
    url(r'^password/reset/confirm/(?P<uidb64>[0-9A-Za-z]+)-(?P<token>.+)/$',
        auth_views.PasswordResetConfirmView.as_view(
            template_name='registration/password_reset_confirm.html',
        ), name='password_reset_confirm'),
    url(r'^password/reset/complete/$', auth_views.PasswordResetCompleteView.as_view(
        template_name='registration/password_reset_complete.html',
    ), name='password_reset_complete'),
    url(r'^password/reset/done/$', auth_views.PasswordResetDoneView.as_view(
        template_name='registration/password_reset_done.html',
    ), name='password_reset_done'),
    url(r'^social/error/$', register.social_auth_error, name='social_auth_error'),

    url(r'^2fa/$', two_factor.TwoFactorLoginView.as_view(), name='login_2fa'),
    url(r'^2fa/enable/$', two_factor.TOTPEnableView.as_view(), name='enable_2fa'),
    url(r'^2fa/refresh/$', two_factor.TOTPRefreshView.as_view(), name='refresh_2fa'),
    url(r'^2fa/disable/$', two_factor.TOTPDisableView.as_view(), name='disable_2fa'),
    url(r'^2fa/webauthn/attest/$', two_factor.WebAuthnAttestationView.as_view(), name='webauthn_attest'),
    url(r'^2fa/webauthn/assert/$', two_factor.WebAuthnAttestView.as_view(), name='webauthn_assert'),
    url(r'^2fa/webauthn/delete/(?P<pk>\d+)$', two_factor.WebAuthnDeleteView.as_view(), name='webauthn_delete'),
    url(r'^2fa/scratchcode/generate/$', user.generate_scratch_codes, name='generate_scratch_codes'),

    url(r'api/token/generate/$', user.generate_api_token, name='generate_api_token'),
    url(r'api/token/remove/$', user.remove_api_token, name='remove_api_token'),
]


def exception(request):
    if not request.user.is_superuser:
        raise Http404()
    raise RuntimeError('@Xyene asked me to cause this')


def paged_list_view(view, name):
    return include([
        url(r'^$', view.as_view(), name=name),
        url(r'^(?P<page>\d+)$', view.as_view(), name=name),
    ])


urlpatterns = [
    url(r'^$', blog.PostList.as_view(template_name='home.html', title=_('Home')), kwargs={'page': 1}, name='home'),
    url(r'^500/$', exception),
    url(r'^admin/', admin.site.urls),
    url(r'^i18n/', include('django.conf.urls.i18n')),
    url(r'^accounts/', include(register_patterns)),
    url(r'^', include('social_django.urls')),

    url(r'^problems/$', problem.ProblemList.as_view(), name='problem_list'),
    url(r'^problems/random/$', problem.RandomProblem.as_view(), name='problem_random'),

    url(r'^problem/(?P<problem>[^/]+)', include([
        url(r'^$', problem.ProblemDetail.as_view(), name='problem_detail'),
        url(r'^/editorial$', problem.ProblemSolution.as_view(), name='problem_editorial'),
        url(r'^/pdf$', problem.ProblemPdfView.as_view(), name='problem_pdf'),
        url(r'^/pdf/(?P<language>[a-z-]+)$', problem.ProblemPdfView.as_view(), name='problem_pdf'),
        url(r'^/clone', problem.ProblemClone.as_view(), name='problem_clone'),
        url(r'^/submit$', problem.ProblemSubmit.as_view(), name='problem_submit'),
        url(r'^/resubmit/(?P<submission>\d+)$', problem.ProblemSubmit.as_view(), name='problem_submit'),

        url(r'^/rank/', paged_list_view(ranked_submission.RankedSubmissions, 'ranked_submissions')),
        url(r'^/submissions/', paged_list_view(submission.ProblemSubmissions, 'chronological_submissions')),
        url(r'^/submissions/(?P<user>[\w-]+)/', paged_list_view(submission.UserProblemSubmissions, 'user_submissions')),

        url(r'^/$', lambda _, problem: HttpResponsePermanentRedirect(reverse('problem_detail', args=[problem]))),

        url(r'^/test_data$', ProblemDataView.as_view(), name='problem_data'),
        url(r'^/test_data/init$', problem_init_view, name='problem_data_init'),
        url(r'^/test_data/diff$', ProblemSubmissionDiff.as_view(), name='problem_submission_diff'),
        url(r'^/data/(?P<path>.+)$', problem_data_file, name='problem_data_file'),

        url(r'^/tickets$', ticket.ProblemTicketListView.as_view(), name='problem_ticket_list'),
        url(r'^/tickets/new$', ticket.NewProblemTicketView.as_view(), name='new_problem_ticket'),

        url(r'^/manage/submission', include([
            url('^$', problem_manage.ManageProblemSubmissionView.as_view(), name='problem_manage_submissions'),
            url('^/rejudge$', problem_manage.RejudgeSubmissionsView.as_view(), name='problem_submissions_rejudge'),
            url('^/rejudge/preview$', problem_manage.PreviewRejudgeSubmissionsView.as_view(),
                name='problem_submissions_rejudge_preview'),
            url('^/rejudge/success/(?P<task_id>[A-Za-z0-9-]*)$', problem_manage.rejudge_success,
                name='problem_submissions_rejudge_success'),
            url('^/rescore/all$', problem_manage.RescoreAllSubmissionsView.as_view(),
                name='problem_submissions_rescore_all'),
            url('^/rescore/success/(?P<task_id>[A-Za-z0-9-]*)$', problem_manage.rescore_success,
                name='problem_submissions_rescore_success'),
        ])),
    ])),

    url(r'^submissions/', paged_list_view(submission.AllSubmissions, 'all_submissions')),
    url(r'^submissions/user/(?P<user>[\w-]+)/', paged_list_view(submission.AllUserSubmissions, 'all_user_submissions')),

    url(r'^src/(?P<submission>\d+)$', submission.SubmissionSource.as_view(), name='submission_source'),
    url(r'^src/(?P<submission>\d+)/raw$', submission.SubmissionSourceRaw.as_view(), name='submission_source_raw'),

    url(r'^submission/(?P<submission>\d+)', include([
        url(r'^$', submission.SubmissionStatus.as_view(), name='submission_status'),
        url(r'^/abort$', submission.abort_submission, name='submission_abort'),
    ])),

    url(r'^users/', include([
        url(r'^$', user.users, name='user_list'),
        url(r'^(?P<page>\d+)$', lambda request, page:
            HttpResponsePermanentRedirect('%s?page=%s' % (reverse('user_list'), page))),
        url(r'^find$', user.user_ranking_redirect, name='user_ranking_redirect'),
    ])),

    url(r'^user$', user.UserDashboard.as_view(), name='user_dashboard'),
    url(r'^edit/profile/$', user.edit_profile, name='user_edit_profile'),
    url(r'^data/prepare/$', user.UserPrepareData.as_view(), name='user_prepare_data'),
    url(r'^data/download/$', user.UserDownloadData.as_view(), name='user_download_data'),
    url(r'^user/(?P<user>[\w-]+)', include([
        url(r'^$', user.UserAboutPage.as_view(), name='user_page'),
        url(r'^/solved', include([
            url(r'^$', user.UserProblemsPage.as_view(), name='user_problems'),
            url(r'/ajax$', user.UserPerformancePointsAjax.as_view(), name='user_pp_ajax'),
        ])),
        url(r'^/submissions/', paged_list_view(submission.AllUserSubmissions, 'all_user_submissions_old')),
        url(r'^/submissions/', lambda _, user:
            HttpResponsePermanentRedirect(reverse('all_user_submissions', args=[user]))),

        url(r'^/$', lambda _, user: HttpResponsePermanentRedirect(reverse('user_page', args=[user]))),
    ])),

    url(r'^comments/upvote/$', comment.upvote_comment, name='comment_upvote'),
    url(r'^comments/downvote/$', comment.downvote_comment, name='comment_downvote'),
    url(r'^comments/hide/$', comment.comment_hide, name='comment_hide'),
    url(r'^comments/(?P<id>\d+)/', include([
        url(r'^edit$', comment.CommentEdit.as_view(), name='comment_edit'),
        url(r'^history/ajax$', comment.CommentRevisionAjax.as_view(), name='comment_revision_ajax'),
        url(r'^edit/ajax$', comment.CommentEditAjax.as_view(), name='comment_edit_ajax'),
        url(r'^votes/ajax$', comment.CommentVotesAjax.as_view(), name='comment_votes_ajax'),
        url(r'^render$', comment.CommentContent.as_view(), name='comment_content'),
    ])),

<<<<<<< HEAD
    url(r'^contests/$', contests.ContestList.as_view(), name='contest_list'),
=======
    url(r'^contests/', paged_list_view(contests.ContestList, 'contest_list')),
    path('contests.ics', contests.ContestICal.as_view(), name='contest_ical'),
>>>>>>> 309a11f1
    url(r'^contests/(?P<year>\d+)/(?P<month>\d+)/$', contests.ContestCalendar.as_view(), name='contest_calendar'),
    url(r'^contests/tag/(?P<name>[a-z-]+)', include([
        url(r'^$', contests.ContestTagDetail.as_view(), name='contest_tag'),
        url(r'^/ajax$', contests.ContestTagDetailAjax.as_view(), name='contest_tag_ajax'),
    ])),

    url(r'^contest/(?P<contest>\w+)', include([
        url(r'^$', contests.ContestDetail.as_view(), name='contest_view'),
        url(r'^/moss$', contests.ContestMossView.as_view(), name='contest_moss'),
        url(r'^/moss/delete$', contests.ContestMossDelete.as_view(), name='contest_moss_delete'),
        url(r'^/clone$', contests.ContestClone.as_view(), name='contest_clone'),
        url(r'^/ranking/$', contests.ContestRanking.as_view(), name='contest_ranking'),
        url(r'^/ranking/ajax$', contests.contest_ranking_ajax, name='contest_ranking_ajax'),
        url(r'^/register$', contests.ContestRegister.as_view(), name='contest_register'),
        url(r'^/join$', contests.ContestJoin.as_view(), name='contest_join'),
        url(r'^/leave$', contests.ContestLeave.as_view(), name='contest_leave'),
        url(r'^/stats$', contests.ContestStats.as_view(), name='contest_stats'),

        url(r'^/rank/(?P<problem>\w+)/',
            paged_list_view(ranked_submission.ContestRankedSubmission, 'contest_ranked_submissions')),

        url(r'^/submissions/(?P<user>[\w-]+)/',
            paged_list_view(submission.UserAllContestSubmissions, 'contest_all_user_submissions')),
        url(r'^/submissions/(?P<user>[\w-]+)/(?P<problem>\w+)/',
            paged_list_view(submission.UserContestSubmissions, 'contest_user_submissions')),

        url(r'^/participations$', contests.ContestParticipationList.as_view(), name='contest_participation_own'),
        url(r'^/participations/(?P<user>[\w-]+)$',
            contests.ContestParticipationList.as_view(), name='contest_participation'),
        url(r'^/participation/disqualify$', contests.ContestParticipationDisqualify.as_view(),
            name='contest_participation_disqualify'),

        url(r'^/$', lambda _, contest: HttpResponsePermanentRedirect(reverse('contest_view', args=[contest]))),
    ])),

    url(r'^organizations/$', organization.OrganizationList.as_view(), name='organization_list'),
    url(r'^organization/(?P<pk>\d+)-(?P<slug>[\w-]*)', include([
        url(r'^$', organization.OrganizationHome.as_view(), name='organization_home'),
        url(r'^/users$', organization.OrganizationUsers.as_view(), name='organization_users'),
        url(r'^/join$', organization.JoinOrganization.as_view(), name='join_organization'),
        url(r'^/leave$', organization.LeaveOrganization.as_view(), name='leave_organization'),
        url(r'^/edit$', organization.EditOrganization.as_view(), name='edit_organization'),
        url(r'^/kick$', organization.KickUserWidgetView.as_view(), name='organization_user_kick'),

        url(r'^/request$', organization.RequestJoinOrganization.as_view(), name='request_organization'),
        url(r'^/request/(?P<rpk>\d+)$', organization.OrganizationRequestDetail.as_view(),
            name='request_organization_detail'),
        url(r'^/requests/', include([
            url(r'^pending$', organization.OrganizationRequestView.as_view(), name='organization_requests_pending'),
            url(r'^log$', organization.OrganizationRequestLog.as_view(), name='organization_requests_log'),
            url(r'^approved$', organization.OrganizationRequestLog.as_view(states=('A',), tab='approved'),
                name='organization_requests_approved'),
            url(r'^rejected$', organization.OrganizationRequestLog.as_view(states=('R',), tab='rejected'),
                name='organization_requests_rejected'),
        ])),

        url(r'^/$', lambda _, pk, slug: HttpResponsePermanentRedirect(reverse('organization_home', args=[pk, slug]))),
    ])),

    url(r'^runtimes/$', language.LanguageList.as_view(), name='runtime_list'),
    url(r'^runtimes/matrix/$', status.version_matrix, name='version_matrix'),
    url(r'^status/$', status.status_all, name='status_all'),

    url(r'^api/', include([
        url(r'^contest/list$', api.api_v1_contest_list),
        url(r'^contest/info/(\w+)$', api.api_v1_contest_detail),
        url(r'^problem/list$', api.api_v1_problem_list),
        url(r'^problem/info/(\w+)$', api.api_v1_problem_info),
        url(r'^user/list$', api.api_v1_user_list),
        url(r'^user/info/([\w-]+)$', api.api_v1_user_info),
        url(r'^user/submissions/([\w-]+)$', api.api_v1_user_submissions),
        url(r'^user/ratings/(\d+)$', api.api_v1_user_ratings),
        url(r'^v2/', include([
            url(r'^contests$', api.api_v2.APIContestList.as_view()),
            url(r'^contest/(?P<contest>\w+)$', api.api_v2.APIContestDetail.as_view()),
            url(r'^problems$', api.api_v2.APIProblemList.as_view()),
            url(r'^problem/(?P<problem>\w+)$', api.api_v2.APIProblemDetail.as_view()),
            url(r'^users$', api.api_v2.APIUserList.as_view()),
            url(r'^user/(?P<user>[\w-]+)$', api.api_v2.APIUserDetail.as_view()),
            url(r'^submissions$', api.api_v2.APISubmissionList.as_view()),
            url(r'^submission/(?P<submission>\d+)$', api.api_v2.APISubmissionDetail.as_view()),
            url(r'^organizations$', api.api_v2.APIOrganizationList.as_view()),
            url(r'^participations$', api.api_v2.APIContestParticipationList.as_view()),
            url(r'^languages$', api.api_v2.APILanguageList.as_view()),
            url(r'^judges$', api.api_v2.APIJudgeList.as_view()),
        ])),
    ])),

    url(r'^blog/', paged_list_view(blog.PostList, 'blog_post_list')),
    url(r'^post/(?P<id>\d+)-(?P<slug>.*)$', blog.PostView.as_view(), name='blog_post'),

    url(r'^license/(?P<key>[-\w.]+)$', license.LicenseDetail.as_view(), name='license'),

    url(r'^mailgun/mail_activate/$', mailgun.MailgunActivationView.as_view(), name='mailgun_activate'),

    url(r'^widgets/', include([
        url(r'^rejudge$', widgets.rejudge_submission, name='submission_rejudge'),
        url(r'^single_submission$', submission.single_submission, name='submission_single_query'),
        url(r'^submission_testcases$', submission.SubmissionTestCaseQuery.as_view(), name='submission_testcases_query'),
        url(r'^detect_timezone$', widgets.DetectTimezone.as_view(), name='detect_timezone'),
        url(r'^status-table$', status.status_table, name='status_table'),

        url(r'^template$', problem.LanguageTemplateAjax.as_view(), name='language_template_ajax'),

        url(r'^select2/', include([
            url(r'^user_search$', UserSearchSelect2View.as_view(), name='user_search_select2_ajax'),
            url(r'^contest_users/(?P<contest>\w+)$', ContestUserSearchSelect2View.as_view(),
                name='contest_user_search_select2_ajax'),
            url(r'^ticket_user$', TicketUserSelect2View.as_view(), name='ticket_user_select2_ajax'),
            url(r'^ticket_assignee$', AssigneeSelect2View.as_view(), name='ticket_assignee_select2_ajax'),
        ])),

        url(r'^preview/', include([
            url(r'^default$', preview.DefaultMarkdownPreviewView.as_view(), name='default_preview'),
            url(r'^problem$', preview.ProblemMarkdownPreviewView.as_view(), name='problem_preview'),
            url(r'^blog$', preview.BlogMarkdownPreviewView.as_view(), name='blog_preview'),
            url(r'^contest$', preview.ContestMarkdownPreviewView.as_view(), name='contest_preview'),
            url(r'^comment$', preview.CommentMarkdownPreviewView.as_view(), name='comment_preview'),
            url(r'^flatpage$', preview.FlatPageMarkdownPreviewView.as_view(), name='flatpage_preview'),
            url(r'^profile$', preview.ProfileMarkdownPreviewView.as_view(), name='profile_preview'),
            url(r'^organization$', preview.OrganizationMarkdownPreviewView.as_view(), name='organization_preview'),
            url(r'^solution$', preview.SolutionMarkdownPreviewView.as_view(), name='solution_preview'),
            url(r'^license$', preview.LicenseMarkdownPreviewView.as_view(), name='license_preview'),
            url(r'^ticket$', preview.TicketMarkdownPreviewView.as_view(), name='ticket_preview'),
        ])),

        path('martor/', include([
            path('upload-image', martor_image_uploader, name='martor_image_uploader'),
            path('search-user', markdown_search_user, name='martor_search_user'),
        ])),
    ])),

    url(r'^feed/', include([
        url(r'^problems/rss/$', ProblemFeed(), name='problem_rss'),
        url(r'^problems/atom/$', AtomProblemFeed(), name='problem_atom'),
        url(r'^comment/rss/$', CommentFeed(), name='comment_rss'),
        url(r'^comment/atom/$', AtomCommentFeed(), name='comment_atom'),
        url(r'^blog/rss/$', BlogFeed(), name='blog_rss'),
        url(r'^blog/atom/$', AtomBlogFeed(), name='blog_atom'),
    ])),

    url(r'^stats/', include([
        url('^language/', include([
            url('^$', stats.language, name='language_stats'),
            url('^data/all/$', stats.language_data, name='language_stats_data_all'),
            url('^data/ac/$', stats.ac_language_data, name='language_stats_data_ac'),
            url('^data/status/$', stats.status_data, name='stats_data_status'),
            url('^data/ac_rate/$', stats.ac_rate, name='language_stats_data_ac_rate'),
        ])),
    ])),

    url(r'^tickets/', include([
        url(r'^$', ticket.TicketList.as_view(), name='ticket_list'),
        url(r'^ajax$', ticket.TicketListDataAjax.as_view(), name='ticket_ajax'),
    ])),

    url(r'^ticket/(?P<pk>\d+)', include([
        url(r'^$', ticket.TicketView.as_view(), name='ticket'),
        url(r'^/ajax$', ticket.TicketMessageDataAjax.as_view(), name='ticket_message_ajax'),
        url(r'^/open$', ticket.TicketStatusChangeView.as_view(open=True), name='ticket_open'),
        url(r'^/close$', ticket.TicketStatusChangeView.as_view(open=False), name='ticket_close'),
        url(r'^/notes$', ticket.TicketNotesEditView.as_view(), name='ticket_notes'),
    ])),

    url(r'^sitemap\.xml$', sitemap, {'sitemaps': {
        'problem': ProblemSitemap,
        'user': UserSitemap,
        'home': HomePageSitemap,
        'contest': ContestSitemap,
        'organization': OrganizationSitemap,
        'blog': BlogPostSitemap,
        'solutions': SolutionSitemap,
        'pages': UrlSitemap([
            {'location': '/about/', 'priority': 0.9},
        ]),
    }}),

    url(r'^judge-select2/', include([
        url(r'^profile/$', UserSelect2View.as_view(), name='profile_select2'),
        url(r'^organization/$', OrganizationSelect2View.as_view(), name='organization_select2'),
        url(r'^problem/$', ProblemSelect2View.as_view(), name='problem_select2'),
        url(r'^contest/$', ContestSelect2View.as_view(), name='contest_select2'),
        url(r'^comment/$', CommentSelect2View.as_view(), name='comment_select2'),
    ])),

    url(r'^tasks/', include([
        url(r'^status/(?P<task_id>[A-Za-z0-9-]*)$', tasks.task_status, name='task_status'),
        url(r'^ajax_status$', tasks.task_status_ajax, name='task_status_ajax'),
        url(r'^success$', tasks.demo_success),
        url(r'^failure$', tasks.demo_failure),
        url(r'^progress$', tasks.demo_progress),
    ])),
]

favicon_paths = ['apple-touch-icon-180x180.png', 'apple-touch-icon-114x114.png', 'android-chrome-72x72.png',
                 'apple-touch-icon-57x57.png', 'apple-touch-icon-72x72.png', 'apple-touch-icon.png', 'mstile-70x70.png',
                 'android-chrome-36x36.png', 'apple-touch-icon-precomposed.png', 'apple-touch-icon-76x76.png',
                 'apple-touch-icon-60x60.png', 'android-chrome-96x96.png', 'mstile-144x144.png', 'mstile-150x150.png',
                 'safari-pinned-tab.svg', 'android-chrome-144x144.png', 'apple-touch-icon-152x152.png',
                 'favicon-96x96.png',
                 'favicon-32x32.png', 'favicon-16x16.png', 'android-chrome-192x192.png', 'android-chrome-48x48.png',
                 'mstile-310x150.png', 'apple-touch-icon-144x144.png', 'browserconfig.xml', 'manifest.json',
                 'apple-touch-icon-120x120.png', 'mstile-310x310.png']

static_lazy = lazy(static, str)
for favicon in favicon_paths:
    urlpatterns.append(url(r'^%s$' % favicon, RedirectView.as_view(
        url=static_lazy('icons/' + favicon),
    )))

handler404 = 'judge.views.error.error404'
handler403 = 'judge.views.error.error403'
handler500 = 'judge.views.error.error500'

if 'newsletter' in settings.INSTALLED_APPS:
    urlpatterns.append(url(r'^newsletter/', include('newsletter.urls')))
if 'impersonate' in settings.INSTALLED_APPS:
    urlpatterns.append(url(r'^impersonate/', include('impersonate.urls')))<|MERGE_RESOLUTION|>--- conflicted
+++ resolved
@@ -194,12 +194,8 @@
         url(r'^render$', comment.CommentContent.as_view(), name='comment_content'),
     ])),
 
-<<<<<<< HEAD
     url(r'^contests/$', contests.ContestList.as_view(), name='contest_list'),
-=======
-    url(r'^contests/', paged_list_view(contests.ContestList, 'contest_list')),
     path('contests.ics', contests.ContestICal.as_view(), name='contest_ical'),
->>>>>>> 309a11f1
     url(r'^contests/(?P<year>\d+)/(?P<month>\d+)/$', contests.ContestCalendar.as_view(), name='contest_calendar'),
     url(r'^contests/tag/(?P<name>[a-z-]+)', include([
         url(r'^$', contests.ContestTagDetail.as_view(), name='contest_tag'),
