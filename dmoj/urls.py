--- conflicted
+++ resolved
@@ -183,10 +183,7 @@
 
     url(r'^contest/(?P<contest>\w+)', include([
         url(r'^$', contests.ContestDetail.as_view(), name='contest_view'),
-<<<<<<< HEAD
         url(r'^/clone', contests.clone_contest, name='contest_clone'),
-=======
->>>>>>> 958b0dd0
         url(r'^/ranking/$', contests.ContestRanking.as_view(), name='contest_ranking'),
         url(r'^/ranking/ajax$', contests.contest_ranking_ajax, name='contest_ranking_ajax'),
         url(r'^/register$', contests.ContestRegister.as_view(), name='contest_register'),
