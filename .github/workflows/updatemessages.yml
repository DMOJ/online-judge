--- conflicted
+++ resolved
@@ -10,17 +10,10 @@
     - uses: actions/checkout@v4
       with:
         fetch-depth: 0
-<<<<<<< HEAD
-    - name: Set up Python 3.8
-      uses: actions/setup-python@v5
-      with:
-        python-version: '3.8'
-=======
     - name: Set up Python 3.11
       uses: actions/setup-python@v5
       with:
         python-version: '3.11'
->>>>>>> 415351b7
     - name: Checkout submodules
       run: |
         git submodule init
