[
    {
        "fields": {
            "key": "problems",
            "label": "题库",
            "level": 0,
            "lft": 1,
            "order": 1,
            "parent": null,
            "path": "/problems/",
            "regex": "^/problem",
            "rght": 2,
            "tree_id": 1
        },
        "model": "judge.navigationbar",
        "pk": 1
    },
    {
        "fields": {
            "key": "submit",
            "label": "提交",
            "level": 0,
            "lft": 1,
            "order": 2,
            "parent": null,
            "path": "/submissions/",
            "regex": "^/submi|^/src/",
            "rght": 2,
            "tree_id": 2
        },
        "model": "judge.navigationbar",
        "pk": 2
    },
    {
        "fields": {
            "key": "user",
            "label": "用户",
            "level": 0,
            "lft": 1,
            "order": 3,
            "parent": null,
            "path": "/users/",
            "regex": "^/user",
            "rght": 2,
            "tree_id": 3
        },
        "model": "judge.navigationbar",
        "pk": 3
    },
    {
        "fields": {
<<<<<<< HEAD
            "key": "org",
            "label": "组织",
            "level": 1,
            "lft": 2,
            "order": 4,
            "parent": 3,
            "path": "/organizations/",
            "regex": "^/organization",
            "rght": 3,
            "tree_id": 3
        },
        "model": "judge.navigationbar",
        "pk": 4
    },
    {
        "fields": {
=======
>>>>>>> df7996a1
            "key": "contest",
            "label": "比赛",
            "level": 0,
            "lft": 1,
            "order": 5,
            "parent": null,
            "path": "/contests/",
            "regex": "^/contest",
            "rght": 2,
            "tree_id": 4
        },
        "model": "judge.navigationbar",
        "pk": 5
    },
    {
        "fields": {
            "key": "about",
            "label": "关于",
            "level": 0,
            "lft": 1,
            "order": 6,
            "parent": null,
            "path": "/about/",
            "regex": "^/about/$",
            "rght": 4,
            "tree_id": 5
        },
        "model": "judge.navigationbar",
        "pk": 6
    },
    {
        "fields": {
            "key": "status",
            "label": "状态",
            "level": 1,
            "lft": 2,
            "order": 7,
            "parent": 6,
            "path": "/status/",
            "regex": "^/status/$|^/judge/",
            "rght": 3,
            "tree_id": 5
        },
        "model": "judge.navigationbar",
        "pk": 7
    }
]<|MERGE_RESOLUTION|>--- conflicted
+++ resolved
@@ -49,7 +49,6 @@
     },
     {
         "fields": {
-<<<<<<< HEAD
             "key": "org",
             "label": "组织",
             "level": 1,
@@ -66,8 +65,6 @@
     },
     {
         "fields": {
-=======
->>>>>>> df7996a1
             "key": "contest",
             "label": "比赛",
             "level": 0,
