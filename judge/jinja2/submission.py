from . import registry


@registry.function
def submission_layout(submission, profile_id, user, editable_problem_ids, completed_problem_ids):
    problem_id = submission.problem_id
    can_view = False

    if problem_id in editable_problem_ids:
        can_view = True

    if profile_id == submission.user_id:
        can_view = True

    if user.has_perm('judge.change_submission'):
        can_view = True

    if submission.problem_id in completed_problem_ids:
        can_view |= submission.problem.is_public or profile_id in submission.problem.tester_ids

<<<<<<< HEAD
    if user.has_perm('judge.view_all_submission'):
        if submission.problem.is_public:
            can_view = True
        elif user.has_perm('judge.see_restricted_problem') or not submission.problem.is_restricted:
            can_view = True

    info_colspan = 1 if can_view else 2
    if submission.status != 'G':
        info_colspan += 1

    return can_view, info_colspan
=======
    return can_view
>>>>>>> 6afeb17f
<|MERGE_RESOLUTION|>--- conflicted
+++ resolved
@@ -18,18 +18,10 @@
     if submission.problem_id in completed_problem_ids:
         can_view |= submission.problem.is_public or profile_id in submission.problem.tester_ids
 
-<<<<<<< HEAD
     if user.has_perm('judge.view_all_submission'):
         if submission.problem.is_public:
             can_view = True
         elif user.has_perm('judge.see_restricted_problem') or not submission.problem.is_restricted:
             can_view = True
 
-    info_colspan = 1 if can_view else 2
-    if submission.status != 'G':
-        info_colspan += 1
-
-    return can_view, info_colspan
-=======
-    return can_view
->>>>>>> 6afeb17f
+    return can_view