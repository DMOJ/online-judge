from django.db.models import F, Q
from django.http import Http404, JsonResponse
from django.shortcuts import get_object_or_404
from django.utils.encoding import smart_text
from django.views.generic.list import BaseListView

from judge.jinja2.gravatar import gravatar
from judge.models import Comment, Contest, Organization, Problem, Profile


def _get_user_queryset(term):
    qs = Profile.objects
    if term.endswith(' '):
        qs = qs.filter(user__username=term.strip())
    else:
        qs = qs.filter(user__username__icontains=term)
    return qs


class Select2View(BaseListView):
    paginate_by = 20

    def get(self, request, *args, **kwargs):
        self.request = request
        self.term = kwargs.get('term', request.GET.get('term', ''))
        self.object_list = self.get_queryset()
        context = self.get_context_data()

        return JsonResponse({
            'results': [
                {
                    'text': smart_text(self.get_name(obj)),
                    'id': obj.pk,
                } for obj in context['object_list']],
            'more': context['page_obj'].has_next(),
        })

    def get_name(self, obj):
        return str(obj)


class UserSelect2View(Select2View):
    def get_queryset(self):
        return _get_user_queryset(self.term).annotate(username=F('user__username')).only('id')

    def get_name(self, obj):
        return obj.username


class OrganizationSelect2View(Select2View):
    def get_queryset(self):
        return Organization.objects.filter(name__icontains=self.term)


class ProblemSelect2View(Select2View):
    def get_queryset(self):
        return Problem.get_visible_problems(self.request.user) \
                      .filter(Q(code__icontains=self.term) | Q(name__icontains=self.term)).distinct()


class ContestSelect2View(Select2View):
    def get_queryset(self):
        return Contest.get_visible_contests(self.request.user) \
                      .filter(Q(key__icontains=self.term) | Q(name__icontains=self.term))


class CommentSelect2View(Select2View):
    def get_queryset(self):
        return Comment.objects.filter(page__icontains=self.term)


class UserSearchSelect2View(BaseListView):
    paginate_by = 20

    def get_queryset(self):
        return _get_user_queryset(self.term)

    def get(self, request, *args, **kwargs):
        self.request = request
        self.kwargs = kwargs
        self.term = kwargs.get('term', request.GET.get('term', ''))
        self.gravatar_size = request.GET.get('gravatar_size', 128)
        self.gravatar_default = request.GET.get('gravatar_default', None)

        self.object_list = self.get_queryset().values_list('pk', 'user__username', 'user__email', 'display_rank')

        context = self.get_context_data()

        return JsonResponse({
            'results': [
                {
                    'text': username,
                    'id': username,
                    'gravatar_url': gravatar(email, self.gravatar_size, self.gravatar_default),
                    'display_rank': display_rank,
                } for pk, username, email, display_rank in context['object_list']],
            'more': context['page_obj'].has_next(),
        })

    def get_name(self, obj):
        return str(obj)


class ContestUserSearchSelect2View(UserSearchSelect2View):
    def get_queryset(self):
        contest = get_object_or_404(Contest, key=self.kwargs['contest'])
<<<<<<< HEAD
        if not contest.can_see_full_scoreboard(self.request.user):
=======
        if not contest.is_accessible_by(self.request.user) or not contest.can_see_full_scoreboard(self.request.user):
>>>>>>> ca21a0cf
            raise Http404()

        return Profile.objects.filter(contest_history__contest=contest,
                                      user__username__icontains=self.term).distinct()


class TicketUserSelect2View(UserSearchSelect2View):
    def get_queryset(self):
        return Profile.objects.filter(tickets__isnull=False,
                                      user__username__icontains=self.term).distinct()


class AssigneeSelect2View(UserSearchSelect2View):
    def get_queryset(self):
        return Profile.objects.filter(assigned_tickets__isnull=False,
                                      user__username__icontains=self.term).distinct()<|MERGE_RESOLUTION|>--- conflicted
+++ resolved
@@ -104,11 +104,7 @@
 class ContestUserSearchSelect2View(UserSearchSelect2View):
     def get_queryset(self):
         contest = get_object_or_404(Contest, key=self.kwargs['contest'])
-<<<<<<< HEAD
-        if not contest.can_see_full_scoreboard(self.request.user):
-=======
         if not contest.is_accessible_by(self.request.user) or not contest.can_see_full_scoreboard(self.request.user):
->>>>>>> ca21a0cf
             raise Http404()
 
         return Profile.objects.filter(contest_history__contest=contest,
