import itertools
import json
import pyotp

from datetime import datetime
from operator import itemgetter

from django.conf import settings
from django.contrib.auth import logout as auth_logout
from django.contrib.auth.decorators import login_required
from django.contrib.auth.models import Permission
from django.contrib.auth.views import redirect_to_login
from django.contrib.contenttypes.models import ContentType
from django.core.urlresolvers import reverse
from django.db import transaction
from django.db.models import Max, Count, Min
from django.http import Http404, HttpResponseRedirect, JsonResponse
from django.shortcuts import render, get_object_or_404
from django.utils import timezone
from django.utils.formats import date_format
from django.utils.functional import cached_property
from django.utils.safestring import mark_safe
from django.utils.translation import ugettext as _, ugettext_lazy
from django.views.decorators.http import require_POST
from django.views.generic import DetailView, ListView, TemplateView
from reversion import revisions

from judge.forms import ProfileForm, newsletter_id
from judge.models import Comment, Problem, Profile, Rating, Submission
from judge.performance_points import get_pp_breakdown, PP_ENTRIES
from judge.ratings import rating_class, rating_progress
from judge.utils.cachedict import CacheDict
from judge.utils.problems import contest_completed_ids, user_completed_ids
from judge.utils.ranker import ranker
from judge.utils.subscription import Subscription
from judge.utils.views import TitleMixin, generic_message, DiggPaginatorMixin, QueryStringSortMixin
from .contests import contest_ranking_view

__all__ = ['UserPage', 'UserAboutPage', 'UserList', 'UserProblemsPage', 'users', 'edit_profile', 'generate_api_token']


def remap_keys(iterable, mapping):
    return [dict((mapping.get(k, k), v) for k, v in item.iteritems()) for item in iterable]


class UserMixin(object):
    model = Profile
    slug_field = 'user__username'
    slug_url_kwarg = 'user'
    context_object_name = 'user'

    def render_to_response(self, context, **response_kwargs):
        return super(UserMixin, self).render_to_response(context, **response_kwargs)


class UserPage(TitleMixin, UserMixin, DetailView):
    template_name = 'user/user-base.html'

    def get_object(self, queryset=None):
        if self.kwargs.get(self.slug_url_kwarg, None) is None:
            return self.request.user.profile
        return super(UserPage, self).get_object(queryset)

    def dispatch(self, request, *args, **kwargs):
        if self.kwargs.get(self.slug_url_kwarg, None) is None:
            if not self.request.user.is_authenticated:
                return redirect_to_login(self.request.get_full_path())
        try:
            return super(UserPage, self).dispatch(request, *args, **kwargs)
        except Http404:
            return generic_message(request, _('No such user'), _('No user handle "%s".') %
                                   self.kwargs.get(self.slug_url_kwarg, None))

    def get_title(self):
        return (_('My account') if self.request.user == self.object.user else
                _('User %s') % self.object.user.username)

    # TODO: the same code exists in problem.py, maybe move to problems.py?
    @cached_property
    def profile(self):
        if not self.request.user.is_authenticated:
            return None
        return self.request.user.profile

    @cached_property
    def in_contest(self):
        return self.profile is not None and self.profile.current_contest is not None

    def get_completed_problems(self):
        if self.in_contest:
            return contest_completed_ids(self.profile.current_contest)
        else:
            return user_completed_ids(self.profile) if self.profile is not None else ()

    def get_context_data(self, **kwargs):
        context = super(UserPage, self).get_context_data(**kwargs)

        context['hide_solved'] = int(self.hide_solved)
        context['authored'] = self.object.authored_problems.filter(is_public=True, is_organization_private=False).order_by('code')
        context['rank'] = Profile.objects.filter(is_contest_account=False, is_unlisted=False,
                                                 performance_points__gt=self.object.performance_points).count() + 1

        if not self.request.user.is_authenticated:
            return context

        rating = self.object.ratings.order_by('-contest__end_time')[:1]
        context['rating'] = rating[0] if rating else None

        if rating:
            context['rating_rank'] = Profile.objects.filter(is_contest_account=False, is_unlisted=False,
                                                            rating__gt=self.object.rating).count() + 1
            context['rated_users'] = Profile.objects.filter(is_contest_account=False, is_unlisted=False,
                                                            rating__isnull=False).count()
        context.update(self.object.ratings.aggregate(min_rating=Min('rating'), max_rating=Max('rating'),
                                                     contests=Count('contest')))
        return context

    def get(self, request, *args, **kwargs):
        self.hide_solved = request.GET.get('hide_solved') == '1' if 'hide_solved' in request.GET else False
        return super(UserPage, self).get(request, *args, **kwargs)


EPOCH = datetime(1970, 1, 1, tzinfo=timezone.utc)


class UserDashboard(UserPage):
    template_name = 'user/user-dashboard.html'

    def get_title(self):
        return _('Dashboard')

    def get_context_data(self, **kwargs):
        if not self.request.user.is_authenticated:
            raise Http404()
        user = self.request.user
        profile = self.request.profile
        context = super(UserDashboard, self).get_context_data(**kwargs)
        context['recently_attempted_problems'] = (Submission.objects.filter(user=profile, problem__is_public=True)
                                                  .exclude(problem__id__in=user_completed_ids(profile))
                                                  .values_list('problem__code', 'problem__name', 'problem__points')
                                                  .annotate(points=Max('points'), latest=Max('date'))
                                                  .order_by('-latest'))[:7]
        context['own_comments'] = Comment.most_recent(user, 10, author=user)
        context['page_titles'] = CacheDict(lambda page: Comment.get_page_title(page))

        return context


class UserAboutPage(UserPage):
    template_name = 'user/user-about.html'

    def get_context_data(self, **kwargs):
        context = super(UserAboutPage, self).get_context_data(**kwargs)
        if not self.request.user.is_authenticated:
            return context
        
        ratings = context['ratings'] = self.object.ratings.order_by('-contest__end_time').select_related('contest') \
            .defer('contest__description')

        context['rating_data'] = mark_safe(json.dumps([{
            'label': rating.contest.name,
            'rating': rating.rating,
            'ranking': rating.rank,
            'link': reverse('contest_ranking', args=(rating.contest.key,)),
            'timestamp': (rating.contest.end_time - EPOCH).total_seconds() * 1000,
            'date': date_format(rating.contest.end_time, _('M j, Y, G:i')),
            'class': rating_class(rating.rating),
            'height': '%.3fem' % rating_progress(rating.rating)
        } for rating in ratings]))

        if ratings:
            user_data = self.object.ratings.aggregate(Min('rating'), Max('rating'))
            global_data = Rating.objects.aggregate(Min('rating'), Max('rating'))
            min_ever, max_ever = global_data['rating__min'], global_data['rating__max']
            min_user, max_user = user_data['rating__min'], user_data['rating__max']
            delta = max_user - min_user
            ratio = (max_ever - max_user + 0.0) / (max_ever - min_ever)
            context['max_graph'] = max_user + ratio * delta
            context['min_graph'] = min_user + ratio * delta - delta
        return context


class UserProblemsPage(UserPage):
    template_name = 'user/user-problems.html'

    def get_context_data(self, **kwargs):
        context = super(UserProblemsPage, self).get_context_data(**kwargs)

        result = Submission.objects.filter(user=self.object, points__gt=0, problem__is_public=True,
                                           problem__is_organization_private=False) \
            .exclude(problem__id__in=self.get_completed_problems() if self.hide_solved else []) \
            .values('problem__id', 'problem__code', 'problem__name', 'problem__points', 'problem__group__full_name') \
            .distinct().annotate(points=Max('points')).order_by('problem__group__full_name', 'problem__code')

        def process_group(group, problems_iter):
            problems = list(problems_iter)
            points = sum(map(itemgetter('points'), problems))
            return {'name': group, 'problems': problems, 'points': points}

        context['best_submissions'] = [
            process_group(group, problems) for group, problems in itertools.groupby(
                remap_keys(result, {
                    'problem__code': 'code', 'problem__name': 'name', 'problem__points': 'total',
                    'problem__group__full_name': 'group'
                }), itemgetter('group'))
        ]
        breakdown, has_more = get_pp_breakdown(self.object, start=0, end=10)
        context['pp_breakdown'] = breakdown
        context['pp_has_more'] = has_more

        return context


class UserPerformancePointsAjax(UserProblemsPage):
    template_name = 'user/pp-table-body.html'

    def get_context_data(self, **kwargs):
        context = super(UserPerformancePointsAjax, self).get_context_data(**kwargs)
        try:
            start = int(self.request.GET.get('start', 0))
            end = int(self.request.GET.get('end', PP_ENTRIES))
            if start < 0 or end < 0 or start > end:
                raise ValueError
        except ValueError:
            start, end = 0, 100
        breakdown, self.has_more = get_pp_breakdown(self.object, start=start, end=end)
        context['pp_breakdown'] = breakdown
        return context

    def get(self, request, *args, **kwargs):
        httpresp = super(UserPerformancePointsAjax, self).get(request, *args, **kwargs)
        httpresp.render()

        return JsonResponse({
            'results': httpresp.content,
            'has_more': self.has_more,
        })


@login_required
def edit_profile(request):
    profile = Profile.objects.get(user=request.user)
    if profile.mute:
        raise Http404()
    if request.method == 'POST':
        form = ProfileForm(request.POST, instance=profile, user=request.user)
        if form.is_valid():
            with transaction.atomic(), revisions.create_revision():
                form.save()
                revisions.set_user(request.user)
                revisions.set_comment(_('Updated on site'))

            if newsletter_id is not None:
                try:
                    subscription = Subscription.objects.get(user=request.user, newsletter_id=newsletter_id)
                except Subscription.DoesNotExist:
                    if form.cleaned_data['newsletter']:
                        Subscription(user=request.user, newsletter_id=newsletter_id, subscribed=True).save()
                else:
                    if subscription.subscribed != form.cleaned_data['newsletter']:
                        subscription.update(('unsubscribe', 'subscribe')[form.cleaned_data['newsletter']])

            perm = Permission.objects.get(codename='test_site', content_type=ContentType.objects.get_for_model(Profile))
            if form.cleaned_data['test_site']:
                request.user.user_permissions.add(perm)
            else:
                request.user.user_permissions.remove(perm)

            return HttpResponseRedirect(request.path)
    else:
        form = ProfileForm(instance=profile, user=request.user)
        if newsletter_id is not None:
            try:
                subscription = Subscription.objects.get(user=request.user, newsletter_id=newsletter_id)
            except Subscription.DoesNotExist:
                form.fields['newsletter'].initial = False
            else:
                form.fields['newsletter'].initial = subscription.subscribed
        form.fields['test_site'].initial = request.user.has_perm('judge.test_site')

    tzmap = getattr(settings, 'TIMEZONE_MAP', None)
    return render(request, 'user/edit-profile.html', {
        'form': form, 'title': _('Edit profile'), 'profile': profile,
        'has_math_config': bool(getattr(settings, 'MATHOID_URL', False)),
        'TIMEZONE_MAP': tzmap or 'http://momentjs.com/static/img/world.png',
        'TIMEZONE_BG': getattr(settings, 'TIMEZONE_BG', None if tzmap else '#4E7CAD'),
    })


@require_POST
@login_required
def generate_api_token(request):
    profile = Profile.objects.get(user=request.user)
    if profile.mute or profile.is_contest_account:
        raise Http404()
    with transaction.atomic(), revisions.create_revision():
        profile.api_token = pyotp.random_base32(length=32)
        profile.save()
        revisions.set_user(request.user)
        revisions.set_comment(_('Updated API token on site'))
    return HttpResponseRedirect(reverse('user_edit_profile'))


class UserList(QueryStringSortMixin, DiggPaginatorMixin, TitleMixin, ListView):
    model = Profile
    title = ugettext_lazy('Leaderboard')
    context_object_name = 'users'
    template_name = 'user/list.html'
    paginate_by = 100
    all_sorts = frozenset(('points', 'problem_count', 'rating', 'performance_points'))
    default_desc = all_sorts
    default_sort = '-performance_points'

    def get_queryset(self):
<<<<<<< HEAD
        return (Profile.objects.filter(is_contest_account=False, is_unlisted=False).order_by(self.order, 'id').select_related('user')
                .only('display_rank', 'user__username', 'name', 'points', 'rating', 'performance_points',
=======
        return (Profile.objects.filter(is_unlisted=False).order_by(self.order, 'id').select_related('user')
                .only('display_rank', 'user__username', 'points', 'rating', 'performance_points',
>>>>>>> 2ed9213d
                      'problem_count'))

    def get_context_data(self, **kwargs):
        context = super(UserList, self).get_context_data(**kwargs)
        context['users'] = ranker(context['users'], rank=self.paginate_by * (context['page_obj'].number - 1))
        context['first_page_href'] = '.'
        context.update(self.get_sort_context())
        context.update(self.get_sort_paginate_context())
        return context


user_list_view = UserList.as_view()


def users(request):
    if request.user.is_authenticated:
        participation = request.user.profile.current_contest
        if participation is not None:
            return contest_ranking_view(request, participation.contest, participation)
    return user_list_view(request)


def user_ranking_redirect(request):
    try:
        username = request.GET['handle']
    except KeyError:
        raise Http404()
    user = get_object_or_404(Profile, user__username=username)
    rank = Profile.objects.filter(is_contest_account=False, is_unlisted=False, performance_points__gt=user.performance_points).count()
    rank += Profile.objects.filter(is_contest_account=False, is_unlisted=False, performance_points__exact=user.performance_points, id__lt=user.id).count()
    page = rank // UserList.paginate_by
    return HttpResponseRedirect('%s%s#!%s' % (reverse('user_list'), '?page=%d' % (page + 1) if page else '', username))


class UserLogoutView(TitleMixin, TemplateView):
    template_name = 'registration/logout.html'
    title = 'You have been successfully logged out.'

    def post(self, request, *args, **kwargs):
        auth_logout(request)
        return HttpResponseRedirect(request.get_full_path())<|MERGE_RESOLUTION|>--- conflicted
+++ resolved
@@ -312,13 +312,8 @@
     default_sort = '-performance_points'
 
     def get_queryset(self):
-<<<<<<< HEAD
         return (Profile.objects.filter(is_contest_account=False, is_unlisted=False).order_by(self.order, 'id').select_related('user')
-                .only('display_rank', 'user__username', 'name', 'points', 'rating', 'performance_points',
-=======
-        return (Profile.objects.filter(is_unlisted=False).order_by(self.order, 'id').select_related('user')
                 .only('display_rank', 'user__username', 'points', 'rating', 'performance_points',
->>>>>>> 2ed9213d
                       'problem_count'))
 
     def get_context_data(self, **kwargs):
