import itertools
import json
import pyotp

from datetime import datetime
from operator import itemgetter

from django.conf import settings
from django.contrib.auth import logout as auth_logout
from django.contrib.auth.decorators import login_required
from django.contrib.auth.models import Permission
from django.contrib.auth.views import redirect_to_login
from django.contrib.contenttypes.models import ContentType
from django.db import transaction
from django.db.models import Count, Max, Min
from django.http import Http404, HttpResponseRedirect, JsonResponse
from django.shortcuts import get_object_or_404, render
from django.urls import reverse
from django.utils import timezone
from django.utils.formats import date_format
from django.utils.functional import cached_property
from django.utils.safestring import mark_safe
from django.utils.translation import gettext as _, gettext_lazy
from django.views.decorators.http import require_POST
from django.views.generic import DetailView, ListView, TemplateView
from reversion import revisions

from judge.forms import ProfileForm, newsletter_id
<<<<<<< HEAD
from judge.models import Comment, Profile, Rating, Submission, Ticket
from judge.performance_points import PP_ENTRIES, get_pp_breakdown
=======
from judge.models import Profile, Rating, Submission
from judge.performance_points import get_pp_breakdown
>>>>>>> 394ce722
from judge.ratings import rating_class, rating_progress
from judge.utils.cachedict import CacheDict
from judge.utils.problems import contest_completed_ids, user_completed_ids
from judge.utils.ranker import ranker
from judge.utils.subscription import Subscription
from judge.utils.unicode import utf8text
from judge.utils.views import DiggPaginatorMixin, QueryStringSortMixin, TitleMixin, generic_message
from .contests import ContestRanking

__all__ = ['UserPage', 'UserAboutPage', 'UserList', 'UserDashboard', 'UserProblemsPage', 'users',
           'edit_profile', 'generate_api_token']


def remap_keys(iterable, mapping):
    return [dict((mapping.get(k, k), v) for k, v in item.items()) for item in iterable]


class UserMixin(object):
    model = Profile
    slug_field = 'user__username'
    slug_url_kwarg = 'user'
    context_object_name = 'user'

    def render_to_response(self, context, **response_kwargs):
        return super(UserMixin, self).render_to_response(context, **response_kwargs)


class UserPage(TitleMixin, UserMixin, DetailView):
    template_name = 'user/user-base.html'

    def get_object(self, queryset=None):
        if self.kwargs.get(self.slug_url_kwarg, None) is None:
            return self.request.profile
        return super(UserPage, self).get_object(queryset)

    def dispatch(self, request, *args, **kwargs):
        if self.kwargs.get(self.slug_url_kwarg, None) is None:
            if not self.request.user.is_authenticated:
                return redirect_to_login(self.request.get_full_path())
        try:
            return super(UserPage, self).dispatch(request, *args, **kwargs)
        except Http404:
            return generic_message(request, _('No such user'), _('No user handle "%s".') %
                                   self.kwargs.get(self.slug_url_kwarg, None))

    def get_title(self):
        return (_('My account') if self.request.user == self.object.user else
                _('User %s') % self.object.user.username)

    # TODO: the same code exists in problem.py, maybe move to problems.py?
    @cached_property
    def profile(self):
        if not self.request.user.is_authenticated:
            return None
        return self.request.profile

    @cached_property
    def in_contest(self):
        return self.profile is not None and self.profile.current_contest is not None

    def get_completed_problems(self):
        if self.in_contest:
            return contest_completed_ids(self.profile.current_contest)
        else:
            return user_completed_ids(self.profile) if self.profile is not None else ()

    def get_context_data(self, **kwargs):
        context = super(UserPage, self).get_context_data(**kwargs)

        context['hide_solved'] = int(self.hide_solved)
        context['authored'] = self.object.authored_problems.filter(is_public=True, is_organization_private=False) \
                                  .order_by('code')

        rating = self.object.ratings.order_by('-contest__end_time')[:1]
        context['rating'] = rating[0] if rating else None

        context['rank'] = Profile.objects.filter(
            is_unlisted=False, performance_points__gt=self.object.performance_points,
        ).count() + 1

        if rating:
            context['rating_rank'] = Profile.objects.filter(is_external_user=False, is_unlisted=False,
                                                            rating__gt=self.object.rating).count() + 1
            context['rated_users'] = Profile.objects.filter(is_external_user=False, is_unlisted=False,
                                                            rating__isnull=False).count()
        context.update(self.object.ratings.aggregate(min_rating=Min('rating'), max_rating=Max('rating'),
                                                     contests=Count('contest')))
        return context

    def get(self, request, *args, **kwargs):
        self.hide_solved = request.GET.get('hide_solved') == '1' if 'hide_solved' in request.GET else False
        return super(UserPage, self).get(request, *args, **kwargs)


EPOCH = datetime(1970, 1, 1, tzinfo=timezone.utc)


class UserDashboard(UserPage):
    template_name = 'user/user-dashboard.html'

    def get_title(self):
        return _('Dashboard')

    def get_context_data(self, **kwargs):
        if not self.request.user.is_authenticated:
            raise Http404()
        user = self.request.user
        profile = self.request.profile
        context = super(UserDashboard, self).get_context_data(**kwargs)
        context['recently_attempted_problems'] = (Submission.objects.filter(user=profile, problem__is_public=True)
                                                  .exclude(problem__id__in=user_completed_ids(profile))
                                                  .values_list('problem__code', 'problem__name', 'problem__points')
                                                  .annotate(points=Max('points'), latest=Max('date'))
                                                  .order_by('-latest'))[:10]
        context['own_comments'] = Comment.most_recent(user, 10, queryset=Comment.objects.filter(author=profile))
        context['own_tickets'] = Ticket.tickets_list(user).filter(user=profile)[:10]
        context['page_titles'] = CacheDict(lambda page: Comment.get_page_title(page))

        return context


class UserAboutPage(UserPage):
    template_name = 'user/user-about.html'

    def get_context_data(self, **kwargs):
        context = super(UserAboutPage, self).get_context_data(**kwargs)
        ratings = context['ratings'] = self.object.ratings.order_by('-contest__end_time').select_related('contest') \
            .defer('contest__description')

        context['rating_data'] = mark_safe(json.dumps([{
            'label': rating.contest.name,
            'rating': rating.rating,
            'ranking': rating.rank,
            'link': reverse('contest_ranking', args=(rating.contest.key,)),
            'timestamp': (rating.contest.end_time - EPOCH).total_seconds() * 1000,
            'date': date_format(rating.contest.end_time, _('M j, Y, G:i')),
            'class': rating_class(rating.rating),
            'height': '%.3fem' % rating_progress(rating.rating),
        } for rating in ratings]))

        if ratings:
            user_data = self.object.ratings.aggregate(Min('rating'), Max('rating'))
            global_data = Rating.objects.aggregate(Min('rating'), Max('rating'))
            min_ever, max_ever = global_data['rating__min'], global_data['rating__max']
            min_user, max_user = user_data['rating__min'], user_data['rating__max']
            delta = max_user - min_user
            ratio = (max_ever - max_user) / (max_ever - min_ever) if max_ever != min_ever else 1.0
            context['max_graph'] = max_user + ratio * delta
            context['min_graph'] = min_user + ratio * delta - delta
        return context


class UserProblemsPage(UserPage):
    template_name = 'user/user-problems.html'

    def get_context_data(self, **kwargs):
        context = super(UserProblemsPage, self).get_context_data(**kwargs)

        result = Submission.objects.filter(user=self.object, points__gt=0, problem__is_public=True,
                                           problem__is_organization_private=False) \
            .exclude(problem__in=self.get_completed_problems() if self.hide_solved else []) \
            .values('problem__id', 'problem__code', 'problem__name', 'problem__points', 'problem__group__full_name') \
            .distinct().annotate(points=Max('points')).order_by('problem__group__full_name', 'problem__code')

        def process_group(group, problems_iter):
            problems = list(problems_iter)
            points = sum(map(itemgetter('points'), problems))
            return {'name': group, 'problems': problems, 'points': points}

        context['best_submissions'] = [
            process_group(group, problems) for group, problems in itertools.groupby(
                remap_keys(result, {
                    'problem__code': 'code', 'problem__name': 'name', 'problem__points': 'total',
                    'problem__group__full_name': 'group',
                }), itemgetter('group'))
        ]
        breakdown, has_more = get_pp_breakdown(self.object, start=0, end=10)
        context['pp_breakdown'] = breakdown
        context['pp_has_more'] = has_more

        return context


class UserPerformancePointsAjax(UserProblemsPage):
    template_name = 'user/pp-table-body.html'

    def get_context_data(self, **kwargs):
        context = super(UserPerformancePointsAjax, self).get_context_data(**kwargs)
        try:
            start = int(self.request.GET.get('start', 0))
            end = int(self.request.GET.get('end', settings.DMOJ_PP_ENTRIES))
            if start < 0 or end < 0 or start > end:
                raise ValueError
        except ValueError:
            start, end = 0, 100
        breakdown, self.has_more = get_pp_breakdown(self.object, start=start, end=end)
        context['pp_breakdown'] = breakdown
        return context

    def get(self, request, *args, **kwargs):
        httpresp = super(UserPerformancePointsAjax, self).get(request, *args, **kwargs)
        httpresp.render()

        return JsonResponse({
            'results': utf8text(httpresp.content),
            'has_more': self.has_more,
        })


@login_required
def edit_profile(request):
    profile = Profile.objects.get(user=request.user)
    if profile.mute:
        raise Http404()
    if request.method == 'POST':
        form = ProfileForm(request.POST, instance=profile, user=request.user)
        if form.is_valid():
            with transaction.atomic(), revisions.create_revision():
                form.save()
                revisions.set_user(request.user)
                revisions.set_comment(_('Updated on site'))

            if newsletter_id is not None:
                try:
                    subscription = Subscription.objects.get(user=request.user, newsletter_id=newsletter_id)
                except Subscription.DoesNotExist:
                    if form.cleaned_data['newsletter']:
                        Subscription(user=request.user, newsletter_id=newsletter_id, subscribed=True).save()
                else:
                    if subscription.subscribed != form.cleaned_data['newsletter']:
                        subscription.update(('unsubscribe', 'subscribe')[form.cleaned_data['newsletter']])

            perm = Permission.objects.get(codename='test_site', content_type=ContentType.objects.get_for_model(Profile))
            if form.cleaned_data['test_site']:
                request.user.user_permissions.add(perm)
            else:
                request.user.user_permissions.remove(perm)

            return HttpResponseRedirect(request.path)
    else:
        form = ProfileForm(instance=profile, user=request.user)
        if newsletter_id is not None:
            try:
                subscription = Subscription.objects.get(user=request.user, newsletter_id=newsletter_id)
            except Subscription.DoesNotExist:
                form.fields['newsletter'].initial = False
            else:
                form.fields['newsletter'].initial = subscription.subscribed
        form.fields['test_site'].initial = request.user.has_perm('judge.test_site')

    tzmap = settings.TIMEZONE_MAP
    return render(request, 'user/edit-profile.html', {
        'form': form, 'title': _('Edit profile'), 'profile': profile,
        'has_math_config': bool(settings.MATHOID_URL),
        'TIMEZONE_MAP': tzmap or 'http://momentjs.com/static/img/world.png',
        'TIMEZONE_BG': settings.TIMEZONE_BG if tzmap else '#4E7CAD',
    })


@require_POST
@login_required
def generate_api_token(request):
    profile = Profile.objects.get(user=request.user)
    if profile.mute:
        raise Http404()
    with transaction.atomic(), revisions.create_revision():
        profile.api_token = pyotp.random_base32(length=32)
        profile.save()
        revisions.set_user(request.user)
        revisions.set_comment(_('Updated API token on site'))
    return HttpResponseRedirect(reverse('user_edit_profile'))


class UserList(QueryStringSortMixin, DiggPaginatorMixin, TitleMixin, ListView):
    model = Profile
    title = gettext_lazy('Leaderboard')
    context_object_name = 'users'
    template_name = 'user/list.html'
    paginate_by = 100
    all_sorts = frozenset(('points', 'problem_count', 'rating', 'performance_points'))
    default_desc = all_sorts
    default_sort = '-performance_points'

    def get_queryset(self):
        return (Profile.objects.filter(is_external_user=False, is_unlisted=False)
                .order_by(self.order, 'id').select_related('user')
                .only('display_rank', 'user__username', 'points', 'rating', 'performance_points',
                      'problem_count'))

    def get_context_data(self, **kwargs):
        context = super(UserList, self).get_context_data(**kwargs)
        context['users'] = ranker(context['users'], rank=self.paginate_by * (context['page_obj'].number - 1))
        context['first_page_href'] = '.'
        context.update(self.get_sort_context())
        context.update(self.get_sort_paginate_context())
        return context


user_list_view = UserList.as_view()


class FixedContestRanking(ContestRanking):
    contest = None

    def get_object(self, queryset=None):
        return self.contest


def users(request):
    if request.user.is_authenticated:
        participation = request.profile.current_contest
        if participation is not None:
            contest = participation.contest
            return FixedContestRanking.as_view(contest=contest)(request, contest=contest.key)
    return user_list_view(request)


def user_ranking_redirect(request):
    try:
        username = request.GET['handle']
    except KeyError:
        raise Http404()
    user = get_object_or_404(Profile, user__username=username)
    rank = Profile.objects.filter(
        is_external_user=False, is_unlisted=False, performance_points__gt=user.performance_points
    ).count()
    rank += Profile.objects.filter(
        is_external_user=False, is_unlisted=False, performance_points__exact=user.performance_points, id__lt=user.id
    ).count()
    page = rank // UserList.paginate_by
    return HttpResponseRedirect('%s%s#!%s' % (reverse('user_list'), '?page=%d' % (page + 1) if page else '', username))


class UserLogoutView(TitleMixin, TemplateView):
    template_name = 'registration/logout.html'
    title = 'You have been successfully logged out.'

    def post(self, request, *args, **kwargs):
        auth_logout(request)
        return HttpResponseRedirect(request.get_full_path())<|MERGE_RESOLUTION|>--- conflicted
+++ resolved
@@ -26,13 +26,8 @@
 from reversion import revisions
 
 from judge.forms import ProfileForm, newsletter_id
-<<<<<<< HEAD
 from judge.models import Comment, Profile, Rating, Submission, Ticket
-from judge.performance_points import PP_ENTRIES, get_pp_breakdown
-=======
-from judge.models import Profile, Rating, Submission
 from judge.performance_points import get_pp_breakdown
->>>>>>> 394ce722
 from judge.ratings import rating_class, rating_progress
 from judge.utils.cachedict import CacheDict
 from judge.utils.problems import contest_completed_ids, user_completed_ids
@@ -146,7 +141,8 @@
                                                   .exclude(problem__id__in=user_completed_ids(profile))
                                                   .values_list('problem__code', 'problem__name', 'problem__points')
                                                   .annotate(points=Max('points'), latest=Max('date'))
-                                                  .order_by('-latest'))[:10]
+                                                  .order_by('-latest')
+                                                  [:settings.DMOJ_BLOG_RECENTLY_ATTEMPTED_PROBLEMS_COUNT])
         context['own_comments'] = Comment.most_recent(user, 10, queryset=Comment.objects.filter(author=profile))
         context['own_tickets'] = Ticket.tickets_list(user).filter(user=profile)[:10]
         context['page_titles'] = CacheDict(lambda page: Comment.get_page_title(page))
