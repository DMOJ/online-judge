import json
from operator import attrgetter

from django.contrib.auth.mixins import LoginRequiredMixin
from django.core.exceptions import ObjectDoesNotExist, PermissionDenied, ImproperlyConfigured
from django.core.urlresolvers import reverse
from django.db.models import F, Q, Prefetch
from django.http import Http404, HttpResponse, HttpResponseRedirect, HttpResponseBadRequest, JsonResponse
from django.shortcuts import render, get_object_or_404
from django.utils import timezone
from django.utils.functional import cached_property
from django.utils.html import format_html, escape
from django.utils.safestring import mark_safe
from django.utils.translation import ugettext as _, ugettext_lazy
from django.views.decorators.http import require_POST
from django.views.generic import ListView, DetailView

from judge import event_poster as event
from judge.highlight_code import highlight_code
from judge.models import Problem, Submission, Profile, Contest, ProblemTranslation, Language
from judge.utils.problems import get_result_data, user_completed_ids, user_authored_ids, user_editable_ids
from judge.utils.raw_sql import use_straight_join
from judge.utils.views import TitleMixin, DiggPaginatorMixin


def submission_related(queryset):
    return queryset.select_related('user__user', 'problem', 'language') \
        .only('id', 'user__user__username', 'user__name', 'user__display_rank', 'user__rating', 'problem__name',
              'problem__code', 'problem__is_public', 'language__short_name', 'language__key', 'date', 'time', 'memory',
              'points', 'result', 'status', 'case_points', 'case_total', 'current_testcase')


class SubmissionMixin(object):
    model = Submission
    context_object_name = 'submission'
    pk_url_kwarg = 'submission'


class SubmissionDetailBase(LoginRequiredMixin, TitleMixin, SubmissionMixin, DetailView):
    def get_object(self, queryset=None):
        submission = super(SubmissionDetailBase, self).get_object(queryset)
<<<<<<< HEAD
        if submission.is_accessible_by(self.request.user):
            return submission
=======
        profile = self.request.user.profile
        problem = submission.problem
        if self.request.user.has_perm('judge.view_all_submission'):
            return submission
        if submission.user_id == profile.id:
            return submission
        if problem.is_editor(profile):
            return submission
        if problem.is_public or problem.testers.filter(id=profile.id).exists():
            if Submission.objects.filter(user_id=profile.id, result='AC', problem_id=problem.id,
                                         points=problem.points).exists():
                return submission
>>>>>>> f538756b
        raise PermissionDenied()

    def get_title(self):
        submission = self.object
        return _('Submission of %(problem)s by %(user)s') % {
            'problem': submission.problem.translated_name(self.request.LANGUAGE_CODE),
            'user': submission.user.user.username
        }

    def get_content_title(self):
        submission = self.object
        return mark_safe(escape(_('Submission of %(problem)s by %(user)s')) % {
            'problem': format_html(u'<a href="{0}">{1}</a>',
                                   reverse('problem_detail', args=[submission.problem.code]),
                                   submission.problem.translated_name(self.request.LANGUAGE_CODE)),
            'user': format_html(u'<a href="{0}">{1}</a>',
                                reverse('user_page', args=[submission.user.user.username]),
                                submission.user.user.username),
        })


class SubmissionSource(SubmissionDetailBase):
    template_name = 'submission/source.html'

    def get_context_data(self, **kwargs):
        context = super(SubmissionSource, self).get_context_data(**kwargs)
        submission = self.object
        context['raw_source'] = submission.source.rstrip('\n')
        context['highlighted_source'] = highlight_code(submission.source, submission.language.pygments)
        return context


def make_batch(batch, cases):
    result = {'id': batch, 'cases': cases}
    if batch:
        result['points'] = min(map(attrgetter('points'), cases))
        result['total'] = max(map(attrgetter('total'), cases))
    return result


def group_test_cases(cases):
    result = []
    buf = []
    last = None
    for case in cases:
        if case.batch != last and buf:
            result.append(make_batch(last, buf))
            buf = []
        buf.append(case)
        last = case.batch
    if buf:
        result.append(make_batch(last, buf))
    return result


class SubmissionStatus(SubmissionDetailBase):
    template_name = 'submission/status.html'

    def get_context_data(self, **kwargs):
        context = super(SubmissionStatus, self).get_context_data(**kwargs)
        submission = self.object
        context['last_msg'] = event.last()
        context['batches'] = group_test_cases(submission.test_cases.all())
        context['time_limit'] = submission.problem.time_limit
        try:
            lang_limit = submission.problem.language_limits.get(language=submission.language)
        except ObjectDoesNotExist:
            pass
        else:
            context['time_limit'] = lang_limit.time_limit
        return context


class SubmissionTestCaseQuery(SubmissionStatus):
    template_name = 'submission/status-testcases.html'

    def get(self, request, *args, **kwargs):
        if 'id' not in request.GET or not request.GET['id'].isdigit():
            return HttpResponseBadRequest()
        self.kwargs[self.pk_url_kwarg] = kwargs[self.pk_url_kwarg] = int(request.GET['id'])
        return super(SubmissionTestCaseQuery, self).get(request, *args, **kwargs)


class SubmissionSourceRaw(SubmissionSource):
    def get(self, request, *args, **kwargs):
        submission = self.get_object()
        return HttpResponse(submission.source, content_type='text/plain')


@require_POST
def abort_submission(request, submission):
    submission = get_object_or_404(Submission, id=int(submission))
    if (not request.user.is_authenticated or (submission.was_rejudged or
            (request.user.profile != submission.user)) and not request.user.has_perm('abort_any_submission')):
        raise PermissionDenied()
    submission.abort()
    return HttpResponseRedirect(reverse('submission_status', args=(submission.id,)))


class SubmissionsListBase(DiggPaginatorMixin, TitleMixin, ListView):
    model = Submission
    paginate_by = 50
    show_problem = True
    title = ugettext_lazy('All submissions')
    content_title = ugettext_lazy('All submissions')
    tab = 'all_submissions_list'
    template_name = 'submission/list.html'
    context_object_name = 'submissions'
    first_page_href = None

    def get_result_data(self):
        return get_result_data(self.get_queryset().order_by())

    def access_check(self, request):
        pass

    @cached_property
    def in_contest(self):
        return self.request.user.is_authenticated and self.request.user.profile.current_contest is not None

    @cached_property
    def contest(self):
        return self.request.user.profile.current_contest.contest

    def _get_queryset(self):
        queryset = Submission.objects.all()
        use_straight_join(queryset)
        queryset = submission_related(queryset.order_by('-id'))
        if self.show_problem:
            queryset = queryset.prefetch_related(Prefetch('problem__translations',
                                                          queryset=ProblemTranslation.objects.filter(
                                                              language=self.request.LANGUAGE_CODE), to_attr='_trans'))
        if self.in_contest:
            queryset = queryset.filter(contest__participation__contest_id=self.contest.id)
            if self.contest.hide_scoreboard and self.contest.is_in_contest(self.request.user):
                queryset = queryset.filter(contest__participation__user=self.request.user.profile)
            return queryset
        else:
            queryset = queryset.select_related('contest__participation__contest') \
                .defer('contest__participation__contest__description')

            # This is not technically correct since contest organizers *should* see these, but
            # the join would be far too messy
            if not self.request.user.has_perm('judge.see_private_contest'):
                queryset = queryset.exclude(contest__participation__contest__hide_scoreboard=True)

        if self.selected_languages:
            queryset = queryset.filter(language_id__in=Language.objects.filter(key__in=self.selected_languages))
        if self.selected_statuses:
            queryset = queryset.filter(result__in=self.selected_statuses)

        return queryset

    def get_queryset(self):
        queryset = self._get_queryset()
        if not self.in_contest:
            if not self.request.user.has_perm('judge.see_private_problem'):
                queryset = queryset.filter(problem__is_public=True)
            elif not self.request.user.has_perm('judge.see_restricted_problem'):
                queryset = queryset.exclude(problem__is_restricted=True, problem__is_public=False)
        return queryset

    def get_my_submissions_page(self):
        return None

    def get_all_submissions_page(self):
        return reverse('all_submissions')

    def get_searchable_status_codes(self):
        hidden_codes = ['SC']
        if not self.request.user.is_superuser and not self.request.user.is_staff:
            hidden_codes += ['IE']
        return [(key, value) for key, value in Submission.RESULT if key not in hidden_codes]

    def get_context_data(self, **kwargs):
        context = super(SubmissionsListBase, self).get_context_data(**kwargs)
        authenticated = self.request.user.is_authenticated
        context['dynamic_update'] = False
        context['show_problem'] = self.show_problem
        context['completed_problem_ids'] = user_completed_ids(self.request.user.profile) if authenticated else []
        context['authored_problem_ids'] = user_authored_ids(self.request.user.profile) if authenticated else []
        context['editable_problem_ids'] = user_editable_ids(self.request.user.profile) if authenticated else []

        context['all_languages'] = Language.objects.all().values_list('key', 'name')
        context['selected_languages'] = self.selected_languages

        context['all_statuses'] = self.get_searchable_status_codes()
        context['selected_statuses'] = self.selected_statuses

        context['results_json'] = mark_safe(json.dumps(self.get_result_data()))

        context['page_suffix'] = suffix = ('?' + self.request.GET.urlencode()) if self.request.GET else ''
        context['first_page_href'] = (self.first_page_href or '.') + suffix
        context['my_submissions_link'] = self.get_my_submissions_page()
        context['all_submissions_link'] = self.get_all_submissions_page()
        context['tab'] = self.tab
        return context

    def get(self, request, *args, **kwargs):
        check = self.access_check(request)
        if check is not None:
            return check

        self.selected_languages = set(request.GET.getlist('language'))
        self.selected_statuses = set(request.GET.getlist('status'))

        if 'results' in request.GET:
            return JsonResponse(self.get_result_data())

        return super(SubmissionsListBase, self).get(request, *args, **kwargs)


class UserMixin(object):
    def get(self, request, *args, **kwargs):
        if 'user' not in kwargs:
            raise ImproperlyConfigured('Must pass a user')
        self.profile = get_object_or_404(Profile, user__username=kwargs['user'])
        self.username = kwargs['user']
        return super(UserMixin, self).get(request, *args, **kwargs)


class ConditionalUserTabMixin(object):
    def get_context_data(self, **kwargs):
        context = super(ConditionalUserTabMixin, self).get_context_data(**kwargs)
        if self.request.user.is_authenticated and self.request.user.profile == self.profile:
            context['tab'] = 'my_submissions_tab'
        else:
            context['tab'] = 'user_submissions_tab'
            context['tab_username'] = self.profile.user.username
        return context


class AllUserSubmissions(ConditionalUserTabMixin, UserMixin, SubmissionsListBase):
    def get_queryset(self):
        return super(AllUserSubmissions, self).get_queryset().filter(user_id=self.profile.id)

    def get_title(self):
        if self.request.user.is_authenticated and self.request.user.profile == self.profile:
            return _('All my submissions')
        return _('All submissions by %s') % self.username

    def get_content_title(self):
        if self.request.user.is_authenticated and self.request.user.profile == self.profile:
            return format_html(u'All my submissions')
        return format_html(u'All submissions by <a href="{1}">{0}</a>', self.username,
                           reverse('user_page', args=[self.username]))

    def get_my_submissions_page(self):
        if self.request.user.is_authenticated:
            return reverse('all_user_submissions', kwargs={'user': self.request.user.username})

    def get_context_data(self, **kwargs):
        context = super(AllUserSubmissions, self).get_context_data(**kwargs)
        context['dynamic_update'] = context['page_obj'].number == 1
        context['dynamic_user_id'] = self.profile.id
        context['last_msg'] = event.last()
        return context


class ProblemSubmissionsBase(SubmissionsListBase):
    show_problem = False
    dynamic_update = True
    check_contest_in_access_check = True

    def get_queryset(self):
        if self.in_contest and not self.contest.contest_problems.filter(problem_id=self.problem.id).exists():
            raise Http404()
        return super(ProblemSubmissionsBase, self)._get_queryset().filter(problem_id=self.problem.id)

    def get_title(self):
        return _('All submissions for %s') % self.problem_name

    def get_content_title(self):
        return format_html(u'All submissions for <a href="{1}">{0}</a>', self.problem_name,
                           reverse('problem_detail', args=[self.problem.code]))

    def access_check_contest(self, request):
        if self.in_contest and not self.contest.can_see_scoreboard(request.user):
            raise Http404()

    def access_check(self, request):
        if not self.problem.is_accessible_by(request.user):
            raise Http404()

        if self.check_contest_in_access_check:
            self.access_check_contest(request)

    def get(self, request, *args, **kwargs):
        if 'problem' not in kwargs:
            raise ImproperlyConfigured(_('Must pass a problem'))
        self.problem = get_object_or_404(Problem, code=kwargs['problem'])
        self.problem_name = self.problem.translated_name(self.request.LANGUAGE_CODE)
        return super(ProblemSubmissionsBase, self).get(request, *args, **kwargs)

    def get_all_submissions_page(self):
        return reverse('chronological_submissions', kwargs={'problem': self.problem.code})

    def get_context_data(self, **kwargs):
        context = super(ProblemSubmissionsBase, self).get_context_data(**kwargs)
        if self.dynamic_update:
            context['dynamic_update'] = context['page_obj'].number == 1
            context['dynamic_problem_id'] = self.problem.id
            context['last_msg'] = event.last()
        context['best_submissions_link'] = reverse('ranked_submissions', kwargs={'problem': self.problem.code})
        return context


class ProblemSubmissions(ProblemSubmissionsBase):
    def get_my_submissions_page(self):
        if self.request.user.is_authenticated:
            return reverse('user_submissions', kwargs={'problem': self.problem.code,
                                                       'user': self.request.user.username})


class UserProblemSubmissions(ConditionalUserTabMixin, UserMixin, ProblemSubmissions):
    check_contest_in_access_check = False

    @cached_property
    def is_own(self):
        return self.request.user.is_authenticated and self.request.user.profile == self.profile

    def access_check(self, request):
        super(UserProblemSubmissions, self).access_check(request)

        if not self.is_own:
            self.access_check_contest(request)

    def get_queryset(self):
        return super(UserProblemSubmissions, self).get_queryset().filter(user_id=self.profile.id)

    def get_title(self):
        if self.is_own:
            return _("My submissions for %(problem)s") % {'problem': self.problem_name}
        return _("%(user)s's submissions for %(problem)s") % {'user': self.username, 'problem': self.problem_name}

    def get_content_title(self):
        if self.request.user.is_authenticated and self.request.user.profile == self.profile:
            return format_html(u'''My submissions for <a href="{3}">{2}</a>''',
                               self.username, reverse('user_page', args=[self.username]),
                               self.problem_name, reverse('problem_detail', args=[self.problem.code]))
        return format_html(u'''<a href="{1}">{0}</a>'s submissions for <a href="{3}">{2}</a>''',
                           self.username, reverse('user_page', args=[self.username]),
                           self.problem_name, reverse('problem_detail', args=[self.problem.code]))

    def get_context_data(self, **kwargs):
        context = super(UserProblemSubmissions, self).get_context_data(**kwargs)
        context['dynamic_user_id'] = self.profile.id
        return context


def single_submission(request, submission_id, show_problem=True):
    authenticated = request.user.is_authenticated
    submission = get_object_or_404(submission_related(Submission.objects.all()), id=int(submission_id))

    if not submission.problem.is_accessible_by(request.user):
        raise Http404()

    return render(request, 'submission/row.html', {
        'submission': submission,
        'authored_problem_ids': user_authored_ids(request.user.profile) if authenticated else [],
        'completed_problem_ids': user_completed_ids(request.user.profile) if authenticated else [],
        'editable_problem_ids': user_editable_ids(request.user.profile) if authenticated else [],
        'show_problem': show_problem,
        'problem_name': show_problem and submission.problem.translated_name(request.LANGUAGE_CODE),
        'profile_id': request.user.profile.id if authenticated else 0,
    })


def single_submission_query(request):
    if 'id' not in request.GET or not request.GET['id'].isdigit():
        return HttpResponseBadRequest()
    try:
        show_problem = int(request.GET.get('show_problem', '1'))
    except ValueError:
        return HttpResponseBadRequest()
    return single_submission(request, int(request.GET['id']), bool(show_problem))


class AllSubmissions(SubmissionsListBase):
    def get_my_submissions_page(self):
        if self.request.user.is_authenticated:
            return reverse('all_user_submissions', kwargs={'user': self.request.user.username})

    def get_context_data(self, **kwargs):
        context = super(AllSubmissions, self).get_context_data(**kwargs)
        context['dynamic_update'] = context['page_obj'].number == 1
        context['last_msg'] = event.last()
        return context


class ForceContestMixin(object):
    @property
    def in_contest(self):
        return True

    @property
    def contest(self):
        return self._contest

    def access_check(self, request):
        #super(ForceContestMixin, self).access_check(request)

        if not request.user.has_perm('judge.see_private_contest'):
            if not self.contest.is_public:
                raise Http404()
            if self.contest.start_time is not None and self.contest.start_time > timezone.now():
                raise Http404()

    def get_problem_number(self, problem):
        return self.contest.contest_problems.select_related('problem').get(problem=problem).order

    def get(self, request, *args, **kwargs):
        if 'contest' not in kwargs:
            raise ImproperlyConfigured(_('Must pass a contest'))
        self._contest = get_object_or_404(Contest, key=kwargs['contest'])
        return super(ForceContestMixin, self).get(request, *args, **kwargs)


class UserContestSubmissions(ForceContestMixin, UserProblemSubmissions):
    def get_title(self):
        if self.problem.is_accessible_by(self.request.user):
            return "%s's submissions for %s in %s" % (self.username, self.problem_name, self.contest.name)
        return "%s's submissions for problem %s in %s" % (
            self.username, self.get_problem_number(self.problem), self.contest.name)

    def access_check(self, request):
        super(UserContestSubmissions, self).access_check(request)
        if not self.contest.users.filter(user_id=self.profile.id).exists():
            raise Http404()

    def get_content_title(self):
        if self.problem.is_accessible_by(self.request.user):
            return format_html(_(u'<a href="{1}">{0}</a>\'s submissions for '
                                 u'<a href="{3}">{2}</a> in <a href="{5}">{4}</a>'),
                               self.username, reverse('user_page', args=[self.username]),
                               self.problem_name, reverse('problem_detail', args=[self.problem.code]),
                               self.contest.name, reverse('contest_view', args=[self.contest.key]))
        return format_html(_(u'<a href="{1}">{0}</a>\'s submissions for '
                             u'problem {2} in <a href="{4}">{3}</a>'),
                           self.username, reverse('user_page', args=[self.username]),
                           self.get_problem_number(self.problem),
                           self.contest.name, reverse('contest_view', args=[self.contest.key]))<|MERGE_RESOLUTION|>--- conflicted
+++ resolved
@@ -39,23 +39,8 @@
 class SubmissionDetailBase(LoginRequiredMixin, TitleMixin, SubmissionMixin, DetailView):
     def get_object(self, queryset=None):
         submission = super(SubmissionDetailBase, self).get_object(queryset)
-<<<<<<< HEAD
         if submission.is_accessible_by(self.request.user):
             return submission
-=======
-        profile = self.request.user.profile
-        problem = submission.problem
-        if self.request.user.has_perm('judge.view_all_submission'):
-            return submission
-        if submission.user_id == profile.id:
-            return submission
-        if problem.is_editor(profile):
-            return submission
-        if problem.is_public or problem.testers.filter(id=profile.id).exists():
-            if Submission.objects.filter(user_id=profile.id, result='AC', problem_id=problem.id,
-                                         points=problem.points).exists():
-                return submission
->>>>>>> f538756b
         raise PermissionDenied()
 
     def get_title(self):
@@ -148,8 +133,9 @@
 @require_POST
 def abort_submission(request, submission):
     submission = get_object_or_404(Submission, id=int(submission))
-    if (not request.user.is_authenticated or (submission.was_rejudged or
-            (request.user.profile != submission.user)) and not request.user.has_perm('abort_any_submission')):
+    if not submission.is_accessible_by(request.user):
+        raise Http404()
+    if (submission.was_rejudged or request.user.profile != submission.user) and not request.user.has_perm('abort_any_submission'):
         raise PermissionDenied()
     submission.abort()
     return HttpResponseRedirect(reverse('submission_status', args=(submission.id,)))
