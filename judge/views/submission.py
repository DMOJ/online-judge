--- conflicted
+++ resolved
@@ -250,20 +250,7 @@
     def get_queryset(self):
         queryset = self._get_queryset()
         if not self.in_contest:
-<<<<<<< HEAD
-            if not self.request.user.has_perm('judge.see_private_problem'):
-                queryset = queryset.filter(problem__is_public=True)
-            elif not self.request.user.has_perm('judge.see_restricted_problem'):
-                queryset = queryset.exclude(problem__is_restricted=True, problem__is_public=False)
-
-            if not self.request.user.has_perm('judge.see_organization_problem'):
-                filter = Q(problem__is_organization_private=False)
-                if self.request.user.is_authenticated:
-                    filter |= Q(problem__organizations__in=self.request.profile.organizations.all())
-                queryset = queryset.filter(filter)
-=======
             queryset = queryset.filter(problem__in=Problem.get_visible_problems(self.request.user))
->>>>>>> c3d01d2b
         return queryset
 
     def get_my_submissions_page(self):
