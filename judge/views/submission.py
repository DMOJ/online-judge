import json
from collections import namedtuple
from itertools import groupby
from operator import attrgetter

from django.conf import settings
from django.contrib.auth.mixins import LoginRequiredMixin
from django.core.cache import cache
from django.core.exceptions import ImproperlyConfigured, ObjectDoesNotExist, PermissionDenied
from django.db.models import Prefetch, Q
from django.http import Http404, HttpResponse, HttpResponseBadRequest, HttpResponseRedirect, JsonResponse
from django.shortcuts import get_object_or_404, render
from django.urls import reverse
from django.utils import timezone
from django.utils.functional import cached_property
from django.utils.html import escape, format_html
from django.utils.safestring import mark_safe
from django.utils.translation import gettext as _, gettext_lazy
from django.views.decorators.http import require_POST
from django.views.generic import DetailView, ListView

from judge import event_poster as event
from judge.highlight_code import highlight_code
from judge.models import Contest, Language, Problem, ProblemTranslation, Profile, Submission
from judge.utils.infinite_paginator import InfinitePaginationMixin
from judge.utils.problems import get_result_data, user_completed_ids, user_editable_ids, user_tester_ids
from judge.utils.raw_sql import join_sql_subquery, use_straight_join
from judge.utils.views import DiggPaginatorMixin, TitleMixin


def submission_related(queryset):
    return queryset.select_related('user__user', 'problem', 'language') \
        .only('id', 'user__user__username', 'user__display_rank', 'user__rating', 'problem__name',
              'problem__code', 'problem__is_public', 'language__short_name', 'language__key', 'date', 'time', 'memory',
              'points', 'result', 'status', 'case_points', 'case_total', 'current_testcase', 'contest_object',
<<<<<<< HEAD
              'is_locked') \
=======
              'locked_after', 'problem__submission_source_visibility_mode', 'user__username_display_override') \
>>>>>>> f9e19d06
        .prefetch_related('contest_object__authors', 'contest_object__curators')


class SubmissionMixin(object):
    model = Submission
    context_object_name = 'submission'
    pk_url_kwarg = 'submission'


class SubmissionDetailBase(LoginRequiredMixin, TitleMixin, SubmissionMixin, DetailView):
    def get_object(self, queryset=None):
        submission = super(SubmissionDetailBase, self).get_object(queryset)
        if not submission.can_see_detail(self.request.user):
            raise PermissionDenied()
        return submission

    def get_title(self):
        submission = self.object
        return _('Submission of %(problem)s by %(user)s') % {
            'problem': submission.problem.translated_name(self.request.LANGUAGE_CODE),
            'user': submission.user.display_name,
        }

    def get_content_title(self):
        submission = self.object
        return mark_safe(escape(_('Submission of %(problem)s by %(user)s')) % {
            'problem': format_html('<a href="{0}">{1}</a>',
                                   reverse('problem_detail', args=[submission.problem.code]),
                                   submission.problem.translated_name(self.request.LANGUAGE_CODE)),
            'user': format_html('<a href="{0}">{1}</a>',
                                reverse('user_page', args=[submission.user.user.username]),
                                submission.user.display_name),
        })


class SubmissionSource(SubmissionDetailBase):
    template_name = 'submission/source.html'

    def get_queryset(self):
        return super().get_queryset().select_related('source')

    def get_context_data(self, **kwargs):
        context = super(SubmissionSource, self).get_context_data(**kwargs)
        submission = self.object
        context['raw_source'] = submission.source.source.rstrip('\n')
        context['highlighted_source'] = highlight_code(submission.source.source, submission.language.pygments)
        return context


def make_batch(batch, cases):
    result = {'id': batch, 'cases': cases}
    if batch:
        result['points'] = min(map(attrgetter('points'), cases))
        result['total'] = max(map(attrgetter('total'), cases))
    return result


TestCase = namedtuple('TestCase', 'id status batch num_combined')


def get_statuses(batch, cases):
    cases = [TestCase(id=case.id, status=case.status, batch=batch, num_combined=1) for case in cases]
    if batch:
        # Get the first non-AC case if it exists.
        return [next((case for case in cases if case.status != 'AC'), cases[0])]
    else:
        return cases


def combine_statuses(status_cases, submission):
    ret = []
    # If the submission is not graded and the final case is a batch,
    # we don't actually know if it is completed or not, so just remove it.
    if not submission.is_graded and len(status_cases) > 0 and status_cases[-1].batch is not None:
        status_cases.pop()

    for key, group in groupby(status_cases, key=attrgetter('status')):
        group = list(group)
        if len(group) > 10:
            # Grab the first case's id so the user can jump to that case, and combine the rest.
            ret.append(TestCase(id=group[0].id, status=key, batch=None, num_combined=len(group)))
        else:
            ret.extend(group)
    return ret


def group_test_cases(cases):
    result = []
    status = []
    buf = []
    max_execution_time = 0.0
    last = None
    for case in cases:
        if case.time:
            max_execution_time = max(max_execution_time, case.time)
        if case.batch != last and buf:
            result.append(make_batch(last, buf))
            status.extend(get_statuses(last, buf))
            buf = []
        buf.append(case)
        last = case.batch
    if buf:
        result.append(make_batch(last, buf))
        status.extend(get_statuses(last, buf))
    return result, status, max_execution_time


class SubmissionStatus(SubmissionDetailBase):
    template_name = 'submission/status.html'

    def get_context_data(self, **kwargs):
        context = super(SubmissionStatus, self).get_context_data(**kwargs)
        submission = self.object
        context['last_msg'] = event.last()

        context['batches'], statuses, context['max_execution_time'] = group_test_cases(submission.test_cases.all())
        context['statuses'] = combine_statuses(statuses, submission)

        context['time_limit'] = submission.problem.time_limit
        try:
            lang_limit = submission.problem.language_limits.get(language=submission.language)
        except ObjectDoesNotExist:
            pass
        else:
            context['time_limit'] = lang_limit.time_limit
        return context


class SubmissionTestCaseQuery(SubmissionStatus):
    template_name = 'submission/status-testcases.html'

    def get(self, request, *args, **kwargs):
        if 'id' not in request.GET or not request.GET['id'].isdigit():
            return HttpResponseBadRequest()
        self.kwargs[self.pk_url_kwarg] = kwargs[self.pk_url_kwarg] = int(request.GET['id'])
        return super(SubmissionTestCaseQuery, self).get(request, *args, **kwargs)


class SubmissionSourceRaw(SubmissionSource):
    def get(self, request, *args, **kwargs):
        submission = self.get_object()
        return HttpResponse(submission.source.source, content_type='text/plain')


@require_POST
def abort_submission(request, submission):
    submission = get_object_or_404(Submission, id=int(submission))
    if (not request.user.has_perm('judge.abort_any_submission') and
       (submission.rejudged_date is not None or request.profile != submission.user)):
        raise PermissionDenied()
    submission.abort()
    return HttpResponseRedirect(reverse('submission_status', args=(submission.id,)))


def filter_submissions_by_visible_problems(queryset, user):
    join_sql_subquery(
        queryset,
        subquery=str(Problem.get_visible_problems(user).distinct().only('id').query),
        params=[],
        join_fields=[('problem_id', 'id')],
        alias='visible_problems',
    )


class SubmissionsListBase(DiggPaginatorMixin, TitleMixin, ListView):
    model = Submission
    paginate_by = 50
    show_problem = True
    title = gettext_lazy('All submissions')
    content_title = gettext_lazy('All submissions')
    tab = 'all_submissions_list'
    template_name = 'submission/list.html'
    context_object_name = 'submissions'
    first_page_href = None

    def get_result_data(self):
        result = self._get_result_data()
        for category in result['categories']:
            category['name'] = _(category['name'])
        return result

    def _get_result_data(self, queryset=None):
        if queryset is None:
            queryset = self.get_queryset()
        return get_result_data(queryset.order_by())

    def access_check(self, request):
        pass

    @cached_property
    def in_contest(self):
        return self.request.user.is_authenticated and self.request.profile.current_contest is not None

    @cached_property
    def contest(self):
        return self.request.profile.current_contest.contest

    def _get_queryset(self):
        queryset = Submission.objects.all()
        use_straight_join(queryset)
        queryset = submission_related(queryset.order_by('-id'))
        if self.show_problem:
            queryset = queryset.prefetch_related(Prefetch('problem__translations',
                                                          queryset=ProblemTranslation.objects.filter(
                                                              language=self.request.LANGUAGE_CODE), to_attr='_trans'))
        if self.in_contest:
            queryset = queryset.filter(contest_object=self.contest)
            if not self.contest.can_see_full_scoreboard(self.request.user):
                queryset = queryset.filter(user=self.request.profile)
        else:
            queryset = queryset.select_related('contest_object').defer('contest_object__description')

            if not self.request.user.has_perm('judge.see_private_contest'):
                # Show submissions for any contest you can edit or visible scoreboard
                contest_queryset = Contest.objects.filter(
                    Q(authors=self.request.profile) |
                    Q(curators=self.request.profile) |
                    Q(scoreboard_visibility=Contest.SCOREBOARD_VISIBLE) |
                    Q(end_time__lt=timezone.now(), scoreboard_visibility=Contest.SCOREBOARD_AFTER_CONTEST) |
                    Q(end_time__lt=timezone.now(), scoreboard_visibility=Contest.SCOREBOARD_AFTER_PARTICIPATION),
                ).distinct()
                queryset = queryset.filter(Q(user=self.request.profile) |
                                           Q(contest_object__in=contest_queryset) |
                                           Q(contest_object__isnull=True))

        if self.selected_languages:
            queryset = queryset.filter(language__in=Language.objects.filter(key__in=self.selected_languages))
        if self.selected_statuses:
            queryset = queryset.filter(result__in=self.selected_statuses)

        return queryset

    def get_queryset(self):
        queryset = self._get_queryset()
        if not self.in_contest:
            filter_submissions_by_visible_problems(queryset, self.request.user)

        return queryset

    def get_my_submissions_page(self):
        return None

    def get_all_submissions_page(self):
        return reverse('all_submissions')

    def get_searchable_status_codes(self):
        hidden_codes = ['SC']
        if not self.request.user.is_superuser and not self.request.user.is_staff:
            hidden_codes += ['IE']
        return [(key, value) for key, value in Submission.RESULT if key not in hidden_codes]

    def get_context_data(self, **kwargs):
        context = super(SubmissionsListBase, self).get_context_data(**kwargs)
        authenticated = self.request.user.is_authenticated
        context['dynamic_update'] = False
        context['dynamic_contest_id'] = self.in_contest and self.contest.id
        context['show_problem'] = self.show_problem
        context['completed_problem_ids'] = user_completed_ids(self.request.profile) if authenticated else []
        context['editable_problem_ids'] = user_editable_ids(self.request.profile) if authenticated else []
        context['tester_problem_ids'] = user_tester_ids(self.request.profile) if authenticated else []

        context['all_languages'] = Language.objects.all().values_list('key', 'name')
        context['selected_languages'] = self.selected_languages

        context['all_statuses'] = self.get_searchable_status_codes()
        context['selected_statuses'] = self.selected_statuses

        context['results_json'] = mark_safe(json.dumps(self.get_result_data()))
        context['results_colors_json'] = mark_safe(json.dumps(settings.DMOJ_STATS_SUBMISSION_RESULT_COLORS))

        context['page_suffix'] = suffix = ('?' + self.request.GET.urlencode()) if self.request.GET else ''
        context['first_page_href'] = (self.first_page_href or '.') + suffix
        context['my_submissions_link'] = self.get_my_submissions_page()
        context['all_submissions_link'] = self.get_all_submissions_page()
        context['tab'] = self.tab
        return context

    def get(self, request, *args, **kwargs):
        check = self.access_check(request)
        if check is not None:
            return check

        self.selected_languages = set(request.GET.getlist('language'))
        self.selected_statuses = set(request.GET.getlist('status'))

        if 'results' in request.GET:
            return JsonResponse(self.get_result_data())

        return super(SubmissionsListBase, self).get(request, *args, **kwargs)


class UserMixin(object):
    def get(self, request, *args, **kwargs):
        if 'user' not in kwargs:
            raise ImproperlyConfigured('Must pass a user')
        self.profile = get_object_or_404(Profile, user__username=kwargs['user'])
        self.username = kwargs['user']
        return super(UserMixin, self).get(request, *args, **kwargs)


class ConditionalUserTabMixin(object):
    @cached_property
    def is_own(self):
        return self.request.user.is_authenticated and self.request.profile == self.profile

    def get_context_data(self, **kwargs):
        context = super(ConditionalUserTabMixin, self).get_context_data(**kwargs)
        if self.is_own:
            context['tab'] = 'my_submissions_tab'
        else:
            context['tab'] = 'user_submissions_tab'
            context['tab_username'] = self.profile.display_name
        return context


class AllUserSubmissions(ConditionalUserTabMixin, UserMixin, SubmissionsListBase):
    def get_queryset(self):
        return super(AllUserSubmissions, self).get_queryset().filter(user_id=self.profile.id)

    def get_title(self):
        if self.is_own:
            return _('All my submissions')
        return _('All submissions by %s') % self.profile.display_name

    def get_content_title(self):
        if self.is_own:
            return format_html('All my submissions')
        return format_html('All submissions by <a href="{1}">{0}</a>', self.profile.display_name,
                           reverse('user_page', args=[self.username]))

    def get_my_submissions_page(self):
        if self.request.user.is_authenticated:
            return reverse('all_user_submissions', kwargs={'user': self.request.user.username})

    def get_context_data(self, **kwargs):
        context = super(AllUserSubmissions, self).get_context_data(**kwargs)
        context['dynamic_update'] = context['page_obj'].number == 1
        context['dynamic_user_id'] = self.profile.id
        context['last_msg'] = event.last()
        return context


class ProblemSubmissionsBase(SubmissionsListBase):
    show_problem = False
    dynamic_update = True
    check_contest_in_access_check = True

    def get_queryset(self):
        if self.in_contest and not self.contest.contest_problems.filter(problem_id=self.problem.id).exists():
            raise Http404()
        return super(ProblemSubmissionsBase, self)._get_queryset().filter(problem_id=self.problem.id)

    def get_title(self):
        return _('All submissions for %s') % self.problem_name

    def get_content_title(self):
        return format_html('All submissions for <a href="{1}">{0}</a>', self.problem_name,
                           reverse('problem_detail', args=[self.problem.code]))

    def access_check_contest(self, request):
        if self.in_contest and not self.contest.can_see_own_scoreboard(request.user):
            raise Http404()

    def access_check(self, request):
        # FIXME: This should be rolled into the `is_accessible_by` check when implementing #1509
        if self.in_contest and request.user.is_authenticated and request.profile.id in self.contest.editor_ids:
            return

        if not self.problem.is_accessible_by(request.user):
            raise Http404()

        if self.check_contest_in_access_check:
            self.access_check_contest(request)

    def get(self, request, *args, **kwargs):
        if 'problem' not in kwargs:
            raise ImproperlyConfigured(_('Must pass a problem'))
        self.problem = get_object_or_404(Problem, code=kwargs['problem'])
        self.problem_name = self.problem.translated_name(self.request.LANGUAGE_CODE)
        return super(ProblemSubmissionsBase, self).get(request, *args, **kwargs)

    def get_all_submissions_page(self):
        return reverse('chronological_submissions', kwargs={'problem': self.problem.code})

    def get_context_data(self, **kwargs):
        context = super(ProblemSubmissionsBase, self).get_context_data(**kwargs)
        if self.dynamic_update:
            context['dynamic_update'] = context['page_obj'].number == 1
            context['dynamic_problem_id'] = self.problem.id
            context['last_msg'] = event.last()
        context['best_submissions_link'] = reverse('ranked_submissions', kwargs={'problem': self.problem.code})
        return context


class ProblemSubmissions(ProblemSubmissionsBase):
    def get_my_submissions_page(self):
        if self.request.user.is_authenticated:
            return reverse('user_submissions', kwargs={'problem': self.problem.code,
                                                       'user': self.request.user.username})


class UserProblemSubmissions(ConditionalUserTabMixin, UserMixin, ProblemSubmissions):
    check_contest_in_access_check = False

    def access_check(self, request):
        super(UserProblemSubmissions, self).access_check(request)

        if not self.is_own:
            self.access_check_contest(request)

    def get_queryset(self):
        return super(UserProblemSubmissions, self).get_queryset().filter(user_id=self.profile.id)

    def get_title(self):
        if self.is_own:
            return _('My submissions for %(problem)s') % {'problem': self.problem_name}
        return _("%(user)s's submissions for %(problem)s") % {
            'user': self.profile.display_name, 'problem': self.problem_name,
        }

    def get_content_title(self):
        if self.request.user.is_authenticated and self.request.profile == self.profile:
            return format_html("""My submissions for <a href="{3}">{2}</a>""",
                               self.username, reverse('user_page', args=[self.username]),
                               self.problem_name, reverse('problem_detail', args=[self.problem.code]))
        return format_html("""<a href="{1}">{0}</a>'s submissions for <a href="{3}">{2}</a>""",
                           self.profile.display_name, reverse('user_page', args=[self.username]),
                           self.problem_name, reverse('problem_detail', args=[self.problem.code]))

    def get_context_data(self, **kwargs):
        context = super(UserProblemSubmissions, self).get_context_data(**kwargs)
        context['dynamic_user_id'] = self.profile.id
        return context


def single_submission(request):
    request.no_profile_update = True
    if 'id' not in request.GET or not request.GET['id'].isdigit():
        return HttpResponseBadRequest()
    try:
        show_problem = int(request.GET.get('show_problem', '1'))
    except ValueError:
        return HttpResponseBadRequest()

    authenticated = request.user.is_authenticated
    submission = get_object_or_404(submission_related(Submission.objects.all()), id=int(request.GET['id']))
    if not submission.problem.is_accessible_by(request.user):
        raise Http404()

    return render(request, 'submission/row.html', {
        'submission': submission,
        'completed_problem_ids': user_completed_ids(request.profile) if authenticated else [],
        'editable_problem_ids': user_editable_ids(request.profile) if authenticated else [],
        'tester_problem_ids': user_tester_ids(request.profile) if authenticated else [],
        'show_problem': show_problem,
        'problem_name': show_problem and submission.problem.translated_name(request.LANGUAGE_CODE),
        'profile_id': request.profile.id if authenticated else 0,
    })


class AllSubmissions(InfinitePaginationMixin, SubmissionsListBase):
    stats_update_interval = 3600

    @property
    def use_infinite_pagination(self):
        return not self.in_contest

    def get_my_submissions_page(self):
        if self.request.user.is_authenticated:
            return reverse('all_user_submissions', kwargs={'user': self.request.user.username})

    def get_context_data(self, **kwargs):
        context = super(AllSubmissions, self).get_context_data(**kwargs)
        context['dynamic_update'] = context['page_obj'].number == 1
        context['last_msg'] = event.last()
        context['stats_update_interval'] = self.stats_update_interval
        return context

    def _get_result_data(self, queryset=None):
        if queryset is not None or self.in_contest or self.selected_languages or self.selected_statuses:
            return super(AllSubmissions, self)._get_result_data(queryset)

        key = 'global_submission_result_data'
        result = cache.get(key)
        if result:
            return result
        result = super(AllSubmissions, self)._get_result_data(Submission.objects.all())
        cache.set(key, result, self.stats_update_interval)
        return result


class ForceContestMixin(object):
    @property
    def in_contest(self):
        return True

    @property
    def contest(self):
        return self._contest

    def access_check(self, request):
        # super(ForceContestMixin, self).access_check(request)

        if not request.user.has_perm('judge.see_private_contest'):
            if not self.contest.is_visible:
                raise Http404()
            if self.contest.start_time is not None and self.contest.start_time > timezone.now():
                raise Http404()

    def get_problem_number(self, problem):
        return self.contest.contest_problems.select_related('problem').get(problem=problem).order

    def get(self, request, *args, **kwargs):
        if 'contest' not in kwargs:
            raise ImproperlyConfigured(_('Must pass a contest'))
        self._contest = get_object_or_404(Contest, key=kwargs['contest'])
        return super(ForceContestMixin, self).get(request, *args, **kwargs)


class UserAllContestSubmissions(ForceContestMixin, AllUserSubmissions):
    def get_title(self):
        if self.is_own:
            return _('My submissions in %(contest)s') % {'contest': self.contest.name}
        return _("%(user)s's submissions in %(contest)s") % {
            'user': self.profile.display_name,
            'contest': self.contest.name,
        }

    def access_check(self, request):
        super().access_check(request)
        if not self.contest.users.filter(user_id=self.profile.id).exists():
            raise Http404()
        if not self.is_own and not self.contest.can_see_full_scoreboard(self.request.user):
            raise Http404()

    def get_content_title(self):
        if self.is_own:
            return format_html(_('My submissions in <a href="{1}">{0}</a>'),
                               self.contest.name, reverse('contest_view', args=[self.contest.key]))
        return format_html(_('<a href="{1}">{0}</a>\'s submissions in <a href="{3}">{2}</a>'),
                           self.profile.display_name, reverse('user_page', args=[self.username]),
                           self.contest.name, reverse('contest_view', args=[self.contest.key]))

    def get_queryset(self):
        queryset = super().get_queryset()
        # FIXME: fix this line of code when #1509 is implemented
        if not self.request.user.is_authenticated or self.request.profile.id not in self.contest.editor_ids:
            filter_submissions_by_visible_problems(queryset, self.request.user)
        return queryset


class UserContestSubmissions(ForceContestMixin, UserProblemSubmissions):
    def get_title(self):
        if self.problem.is_accessible_by(self.request.user):
            return "%s's submissions for %s in %s" % (self.profile.display_name, self.problem_name, self.contest.name)
        return "%s's submissions for problem %s in %s" % (
            self.profile.display_name, self.get_problem_number(self.problem), self.contest.name)

    def access_check(self, request):
        super(UserContestSubmissions, self).access_check(request)
        if not self.contest.users.filter(user_id=self.profile.id).exists():
            raise Http404()

    def get_content_title(self):
        if self.problem.is_accessible_by(self.request.user):
            return format_html(_('<a href="{1}">{0}</a>\'s submissions for '
                                 '<a href="{3}">{2}</a> in <a href="{5}">{4}</a>'),
                               self.profile.display_name, reverse('user_page', args=[self.username]),
                               self.problem_name, reverse('problem_detail', args=[self.problem.code]),
                               self.contest.name, reverse('contest_view', args=[self.contest.key]))
        return format_html(_('<a href="{1}">{0}</a>\'s submissions for '
                             'problem {2} in <a href="{4}">{3}</a>'),
                           self.profile.display_name, reverse('user_page', args=[self.username]),
                           self.get_problem_number(self.problem),
                           self.contest.name, reverse('contest_view', args=[self.contest.key]))<|MERGE_RESOLUTION|>--- conflicted
+++ resolved
@@ -33,11 +33,7 @@
         .only('id', 'user__user__username', 'user__display_rank', 'user__rating', 'problem__name',
               'problem__code', 'problem__is_public', 'language__short_name', 'language__key', 'date', 'time', 'memory',
               'points', 'result', 'status', 'case_points', 'case_total', 'current_testcase', 'contest_object',
-<<<<<<< HEAD
-              'is_locked') \
-=======
-              'locked_after', 'problem__submission_source_visibility_mode', 'user__username_display_override') \
->>>>>>> f9e19d06
+              'is_locked', 'problem__submission_source_visibility_mode', 'user__username_display_override') \
         .prefetch_related('contest_object__authors', 'contest_object__curators')
 
 
