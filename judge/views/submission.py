--- conflicted
+++ resolved
@@ -210,16 +210,14 @@
         if not self.in_contest:
             if not self.request.user.has_perm('judge.see_private_problem'):
                 queryset = queryset.filter(problem__is_public=True)
-<<<<<<< HEAD
             elif not self.request.user.has_perm('judge.see_restricted_problem'):
                 queryset = queryset.exclude(problem__is_restricted=True, problem__is_public=False)
-=======
+
             if not self.request.user.has_perm('judge.see_organization_problem'):
                 filter = Q(problem__is_organization_private=False)
                 if self.request.user.is_authenticated:
                     filter |= Q(problem__organizations__in=self.request.profile.organizations.all())
                 queryset = queryset.filter(filter)
->>>>>>> 958b0dd0
         return queryset
 
     def get_my_submissions_page(self):
