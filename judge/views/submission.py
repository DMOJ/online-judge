--- conflicted
+++ resolved
@@ -31,16 +31,10 @@
 def submission_related(queryset):
     return queryset.select_related('user__user', 'problem', 'language') \
         .only('id', 'user__user__username', 'user__display_rank', 'user__rating', 'problem__name',
-<<<<<<< HEAD
-              'problem__code', 'problem__is_public', 'language__short_name',
-              'language__key', 'date', 'time', 'memory', 'points', 'result', 'status', 'case_points',
-              'case_total', 'current_testcase', 'contest_object')
-=======
               'problem__code', 'problem__is_public', 'language__short_name', 'language__key', 'date', 'time', 'memory',
               'points', 'result', 'status', 'case_points', 'case_total', 'current_testcase', 'contest_object',
               'is_locked') \
         .prefetch_related('contest_object__authors', 'contest_object__curators')
->>>>>>> e24e2ea0
 
 
 class SubmissionMixin(object):
@@ -251,19 +245,15 @@
             queryset = queryset.select_related('contest_object').defer('contest_object__description')
 
             if not self.request.user.has_perm('judge.see_private_contest'):
-<<<<<<< HEAD
-                # Show submissions for any contest you can edit, finished, or visible scoreboard
-                contest_queryset = Contest.objects.filter(Q(organizers=self.request.profile) |
-                                                          Q(hide_scoreboard=False) |
-                                                          Q(end_time__lte=timezone.now(),
-                                                            permanently_hide_scoreboard=False)).distinct()
-=======
                 # Show submissions for any contest you can edit or visible scoreboard
                 contest_queryset = Contest.objects.filter(Q(authors=self.request.profile) |
                                                           Q(curators=self.request.profile) |
                                                           Q(scoreboard_visibility=Contest.SCOREBOARD_VISIBLE) |
-                                                          Q(end_time__lt=timezone.now())).distinct()
->>>>>>> e24e2ea0
+                                                          Q(end_time__lt=timezone.now(),
+                                                            scoreboard_visibility=Contest.SCOREBOARD_AFTER_CONTEST) |
+                                                          Q(end_time__lt=timezone.now(),
+                                                            scoreboard_visibility=Contest.SCOREBOARD_AFTER_PARTICIPATION)
+                                                         ).distinct()
                 queryset = queryset.filter(Q(user=self.request.profile) |
                                            Q(contest_object__in=contest_queryset) |
                                            Q(contest_object__isnull=True))
