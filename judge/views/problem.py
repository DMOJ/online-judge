--- conflicted
+++ resolved
@@ -445,11 +445,7 @@
         context.update(self.get_sort_paginate_context())
         if not self.in_contest:
             context.update(self.get_sort_context())
-<<<<<<< HEAD
-            context['hot_problems'] = hot_problems(timedelta(days=1), 5)
-=======
             context['hot_problems'] = hot_problems(timedelta(days=1), settings.DMOJ_PROBLEM_HOT_PROBLEM_COUNT)
->>>>>>> f89f5f4b
             context['point_start'], context['point_end'], context['point_values'] = self.get_noui_slider_points()
         else:
             context['hot_problems'] = None
