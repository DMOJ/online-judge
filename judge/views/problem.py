--- conflicted
+++ resolved
@@ -659,27 +659,9 @@
         problem.user_count = 0
         problem.code = form.cleaned_data['code']
         problem.save()
-<<<<<<< HEAD
-    except IntegrityError:
-        code = problem.code
-        for i in itertools.count(1):
-            problem.code = '%s%d' % (code, i)
-            try:
-                problem.save()
-            except IntegrityError:
-                pass
-            else:
-                break
-    problem.authors.add(request.profile)
-    problem.allowed_languages.set(languages)
-    problem.language_limits.set(language_limits)
-    problem.types.set(types)
-    return HttpResponseRedirect(reverse('admin:judge_problem_change', args=(problem.id,)))
-=======
         problem.authors.add(self.request.profile)
         problem.allowed_languages.set(languages)
         problem.language_limits.set(language_limits)
         problem.types.set(types)
 
-        return HttpResponseRedirect(reverse('admin:judge_problem_change', args=(problem.id,)))
->>>>>>> 4021a4a0
+        return HttpResponseRedirect(reverse('admin:judge_problem_change', args=(problem.id,)))