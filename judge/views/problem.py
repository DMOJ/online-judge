--- conflicted
+++ resolved
@@ -9,13 +9,8 @@
 from django.contrib.auth.decorators import login_required
 from django.contrib.auth.mixins import PermissionRequiredMixin
 from django.core.exceptions import ObjectDoesNotExist, PermissionDenied
-<<<<<<< HEAD
-from django.db import IntegrityError, transaction
-from django.db.models import Count, F, Q, Prefetch
-=======
 from django.db import transaction
 from django.db.models import Count, F, Prefetch, Q
->>>>>>> 4b3fa78e
 from django.db.utils import ProgrammingError
 from django.http import Http404, HttpResponse, HttpResponseForbidden, HttpResponseRedirect
 from django.shortcuts import get_object_or_404, render
@@ -433,8 +428,8 @@
         context['full_text'] = 0 if self.in_contest else int(self.full_text)
         context['problem_visibility'] = self.problem_visibility
         context['visibilities'] = {
-                1: 'Public',
-                2: 'Private',
+            1: 'Public',
+            2: 'Private',
         }
         if self.request.user.has_perm('judge.see_restricted_problem'):
             context['visibilities'][3] = 'Restricted'
@@ -565,19 +560,13 @@
     if request.method == 'POST':
         form = ProblemSubmitForm(request.POST, instance=Submission(user=profile))
         if form.is_valid():
-<<<<<<< HEAD
-            submission_count = Submission.objects.filter(user=profile, was_rejudged=False).exclude(
-                                    status__in=['D', 'IE', 'CE', 'AB']).count()
+            submission_count = Submission.objects.filter(user=profile, was_rejudged=False) \
+                                                 .exclude(status__in=['D', 'IE', 'CE', 'AB']).count()
 
             exceeded_limit = (profile.is_external_user and submission_count > 0) or \
                              (not profile.is_external_user and submission_count > 2)
 
             if not request.user.has_perm('judge.spam_submission') and exceeded_limit:
-=======
-            if (not request.user.has_perm('judge.spam_submission') and
-                    Submission.objects.filter(user=profile, was_rejudged=False)
-                              .exclude(status__in=['D', 'IE', 'CE', 'AB']).count() > 2):
->>>>>>> 4b3fa78e
                 return HttpResponse('<h1>You submitted too many submissions.</h1>', status=429)
             if not form.cleaned_data['problem'].allowed_languages.filter(
                     id=form.cleaned_data['language'].id).exists():
