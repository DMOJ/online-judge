--- conflicted
+++ resolved
@@ -1,111 +1,5 @@
 from operator import attrgetter
 
-<<<<<<< HEAD
-from django.db.models import Max
-from django.http import JsonResponse
-
-from judge.models import ContestParticipation, Problem, Profile, Submission
-from judge.utils.ranker import ranker
-from judge.views.contests import contest_ranking_list
-
-
-def error(message):
-    return JsonResponse({'error': message}, status=422)
-
-
-def api_v2_user_info(request):
-    """
-    {
-        "points": 100.0,
-        "rating": 2452,
-        "rank": "user",
-        "organizations": [],
-        "solved_problems": ["ccc14s4", ...],
-        "attempted_problems": [
-            {
-                "code": "Hello, World!",
-                "points": 1.0,
-                "max_points": 2.0
-            }
-        ],
-        "authored_problems": ["dmpg16s4"],
-        "contest_history": [
-            {
-                "contest": {
-                    "code": "halloween14",
-                    "name": "Kemonomimi Party",
-                    "tags": ["seasonal"],
-                    "time_limit": null,
-                    "start_time": "2014-10-31T04:00:00+00:00",
-                    "end_time": "2014-11-10T05:00:00+00:00"
-                },
-                "rank": 1,
-                "rating:": 1800
-            },
-            // ...
-        ]
-    }
-   """
-    try:
-        username = request.GET['username']
-    except KeyError:
-        return error("no username passed")
-    if not username:
-        return error("username argument not provided")
-    try:
-        profile = Profile.objects.get(user__username=username)
-    except Profile.DoesNotExist:
-        return error("no such user")
-
-    last_rating = list(profile.ratings.order_by('-contest__end_time'))
-
-    resp = {
-        "rank": profile.display_rank,
-        "organizations": list(profile.organizations.values_list('key', flat=True)),
-    }
-
-    contest_history = []
-    for participation in (ContestParticipation.objects.filter(user=profile, virtual=0, contest__is_visible=True)
-                          .order_by('-contest__end_time')):
-        contest = participation.contest
-
-        problems = list(contest.contest_problems.select_related('problem').defer('problem__description')
-                               .order_by('order'))
-        rank, result = next(filter(lambda data: data[1].user == profile.user,
-                                   ranker(contest_ranking_list(contest, problems),
-                                          key=attrgetter('points', 'cumtime', 'tiebreaker'))))
-
-        contest_history.append({
-            'contest': {
-                'code': contest.key,
-                'name': contest.name,
-                'tags': list(contest.tags.values_list('name', flat=True)),
-                'time_limit': contest.time_limit and contest.time_limit.total_seconds(),
-                'start_time': contest.start_time.isoformat(),
-                'end_time': contest.end_time.isoformat(),
-            },
-            'rank': rank,
-            'rating': result.participation_rating,
-        })
-
-    resp['contests'] = {
-        'current_rating': last_rating[0].rating if last_rating else None,
-        'volatility': last_rating[0].volatility if last_rating else None,
-        'history': contest_history,
-    }
-
-    solved_problems = []
-    attempted_problems = []
-
-    problem_data = (Submission.objects.filter(points__gt=0, user=profile, problem__is_public=True,
-                                              problem__is_organization_private=False)
-                    .annotate(max_pts=Max('points'))
-                    .values_list('max_pts', 'problem__points', 'problem__code')
-                    .distinct())
-    for awarded_pts, max_pts, problem in problem_data:
-        if awarded_pts == max_pts:
-            solved_problems.append(problem)
-=======
 from django.conf import settings
 from django.core.exceptions import PermissionDenied, ValidationError
 from django.db.models import Count, F, OuterRef, Prefetch, Q, Subquery
@@ -174,7 +68,6 @@
                 }),
                 status=status_code,
             )
->>>>>>> 175adea6
         else:
             raise exception
 
