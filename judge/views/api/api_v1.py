--- conflicted
+++ resolved
@@ -1,14 +1,9 @@
 from operator import attrgetter
 
-<<<<<<< HEAD
 from django.contrib.auth.models import User
 from django.core.exceptions import ObjectDoesNotExist
-from django.db.models import Prefetch, F
-from django.http import JsonResponse, Http404
-=======
 from django.db.models import F, Prefetch
 from django.http import Http404, JsonResponse
->>>>>>> 4b3fa78e
 from django.shortcuts import get_object_or_404
 
 from dmoj import settings
@@ -32,21 +27,15 @@
     except (KeyError, ObjectDoesNotExist):
         return request.user
     else:
-        return user 
+        return user
 
 
 def api_v1_contest_list(request):
-<<<<<<< HEAD
-    user = get_request_user(request)
-=======
-    queryset = Contest.objects.filter(is_visible=True, is_private=False,
-                                      is_organization_private=False).prefetch_related(
-        Prefetch('tags', queryset=ContestTag.objects.only('name'), to_attr='tag_list')).defer('description')
->>>>>>> 4b3fa78e
+    user = get_request_user(request)
 
     queryset = Contest.contests_list(user).prefetch_related(
         Prefetch('tags', queryset=ContestTag.objects.only('name'), to_attr='tag_list')).defer('description')
-    
+
     return JsonResponse({c.key: {
         'name': c.name,
         'start_time': c.start_time.isoformat(),
@@ -115,7 +104,7 @@
     user = get_request_user(request)
 
     queryset = Problem.problems_list(user)
-    
+
     if settings.ENABLE_FTS and 'search' in request.GET:
         query = ' '.join(request.GET.getlist('search')).strip()
         if query:
@@ -155,8 +144,6 @@
 
 
 def api_v1_user_list(request):
-    user = get_request_user(request)
-
     queryset = Profile.objects.filter(is_unlisted=False).values_list('user__username', 'points', 'performance_points',
                                                                      'display_rank')
     return JsonResponse({username: {
@@ -166,19 +153,13 @@
     } for username, points, performance_points, rank in queryset})
 
 
-<<<<<<< HEAD
 def api_v1_user_info(request, username):
     user = get_request_user(request)
 
     profile = get_object_or_404(Profile, user__username=username)
-    submissions = list(Submission.objects.filter(case_points=F('case_total'), user=profile, problem__is_public=True, problem__is_organization_private=False)
-=======
-def api_v1_user_info(request, user):
-    profile = get_object_or_404(Profile, user__username=user)
-    submissions = list(Submission.objects.filter(case_points=F('case_total'), user=profile, problem__is_public=True,
-                                                 problem__is_organization_private=False)
->>>>>>> 4b3fa78e
-                       .values('problem').distinct().values_list('problem__code', flat=True))
+    submissions = list(Submission.objects.filter(case_points=F('case_total'), user=profile,
+                                                 problem__is_public=True, problem__is_organization_private=False)
+                                 .values('problem').distinct().values_list('problem__code', flat=True))
     resp = {
         'points': profile.points,
         'performance_points': profile.performance_points,
@@ -189,7 +170,7 @@
 
     if user.has_perm('judge.view_name'):
         resp['name'] = profile.user.get_full_name()
-    
+
     last_rating = profile.ratings.last()
 
     contest_history = {}
@@ -214,8 +195,6 @@
 
 
 def api_v1_user_submissions(request, username):
-    user = get_request_user(request)
-
     profile = get_object_or_404(Profile, user__username=username)
     subs = Submission.objects.filter(user=profile, problem__is_public=True, problem__is_organization_private=False)
 
@@ -261,7 +240,7 @@
             'total': case['total'],
         } for case in submission.test_cases.all().values('case', 'status', 'time', 'memory', 'points', 'total')]
     }
-    
+
     return JsonResponse(resp)
 
 
