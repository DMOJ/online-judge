--- conflicted
+++ resolved
@@ -1,11 +1,8 @@
 from operator import attrgetter
 
-<<<<<<< HEAD
 from django.contrib.auth.models import User
 from django.core.exceptions import ObjectDoesNotExist
-=======
 from django.core.paginator import EmptyPage, PageNotAnInteger, Paginator
->>>>>>> 12aceaf6
 from django.db.models import F, Prefetch
 from django.http import Http404, JsonResponse
 from django.shortcuts import get_object_or_404
@@ -210,7 +207,27 @@
     } for sub in subs.values('id', 'problem__code', 'time', 'memory', 'points', 'language__key', 'status', 'result')})
 
 
-<<<<<<< HEAD
+def api_v1_user_ratings(request, page):
+    queryset = Profile.objects.filter(is_unlisted=False, user__is_active=True).values_list('user__username', 'rating')
+    paginator = Paginator(queryset, settings.DMOJ_API_PAGE_SIZE)
+
+    try:
+        page = paginator.page(int(page))
+    except (PageNotAnInteger, EmptyPage):
+        return JsonResponse({'error': 'page not found'}, status=422)
+    except (KeyError, ValueError):
+        return JsonResponse({'error': 'invalid page number'}, status=422)
+
+    return JsonResponse({
+        'pages': paginator.num_pages,
+        'users': {
+            username: {
+                'rating': rating,
+            } for username, rating in page
+        },
+    })
+
+
 def api_v1_submission_list(request):
     pass
 
@@ -256,24 +273,4 @@
 
     return JsonResponse({
         'source': submission.source.source.replace('\r', ''),
-=======
-def api_v1_user_ratings(request, page):
-    queryset = Profile.objects.filter(is_unlisted=False, user__is_active=True).values_list('user__username', 'rating')
-    paginator = Paginator(queryset, settings.DMOJ_API_PAGE_SIZE)
-
-    try:
-        page = paginator.page(int(page))
-    except (PageNotAnInteger, EmptyPage):
-        return JsonResponse({'error': 'page not found'}, status=422)
-    except (KeyError, ValueError):
-        return JsonResponse({'error': 'invalid page number'}, status=422)
-
-    return JsonResponse({
-        'pages': paginator.num_pages,
-        'users': {
-            username: {
-                'rating': rating,
-            } for username, rating in page
-        },
->>>>>>> 12aceaf6
     })