--- conflicted
+++ resolved
@@ -247,7 +247,6 @@
                                       contest.organizations.all())
         except Contest.Inaccessible:
             raise Http404()
-<<<<<<< HEAD
 
         if contest.is_private or contest.is_organization_private:
             private_contest_error = PrivateContestError(contest.name, contest.is_private,
@@ -265,10 +264,6 @@
             raise Http404()
 
         return contest
-=======
-        else:
-            return contest
->>>>>>> 42f24e3e
 
     def dispatch(self, request, *args, **kwargs):
         try:
