--- conflicted
+++ resolved
@@ -60,10 +60,7 @@
             q = Q(is_private=False, is_organization_private=False)
             if self.request.user.is_authenticated:
                 q |= Q(organizations__in=self.request.profile.organizations.all())
-<<<<<<< HEAD
-=======
                 q |= Q(private_contestants=self.request.profile)
->>>>>>> 4021a4a0
             queryset = queryset.filter(q)
         return queryset.distinct()
 
@@ -489,13 +486,8 @@
                              show_current_virtual=True, ranker=ranker):
     problems = list(contest.contest_problems.select_related('problem').defer('problem__description').order_by('order'))
 
-<<<<<<< HEAD
-    if contest.hide_scoreboard and contest.is_in_contest(request):
+    if contest.hide_scoreboard and contest.is_in_contest(request.user):
         return ([(_('???'), make_contest_ranking_profile(contest, request.profile.current_contest, problems))],
-=======
-    if contest.hide_scoreboard and contest.is_in_contest(request.user):
-        return ([(_('???'), make_contest_ranking_profile(contest, request.user.profile.current_contest, problems))],
->>>>>>> 4021a4a0
                 problems)
 
     users = ranker(ranking_list(contest, problems), key=attrgetter('points', 'cumtime'))
