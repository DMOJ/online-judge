--- conflicted
+++ resolved
@@ -52,23 +52,7 @@
 
 class ContestListMixin(object):
     def get_queryset(self):
-<<<<<<< HEAD
         return Contest.contests_list(self.request.user)
-=======
-        queryset = Contest.objects.all()
-        if not self.request.user.has_perm('judge.see_private_contest'):
-            q = Q(is_visible=True)
-            if self.request.user.is_authenticated:
-                q |= Q(organizers=self.request.user.profile)
-            queryset = queryset.filter(q)
-        if not self.request.user.has_perm('judge.edit_all_contest'):
-            q = Q(is_private=False, is_organization_private=False)
-            if self.request.user.is_authenticated:
-                q |= Q(organizations__in=self.request.profile.organizations.all())
-                q |= Q(private_contestants=self.request.profile)
-            queryset = queryset.filter(q)
-        return queryset.distinct()
->>>>>>> 85ddfa5d
 
 
 class ContestList(DiggPaginatorMixin, TitleMixin, ContestListMixin, ListView):
@@ -231,15 +215,6 @@
                 not self.check_organizer(contest, profile)):
             raise Http404()
 
-<<<<<<< HEAD
-        if contest.is_private:
-            if profile is None or (not user.has_perm('judge.edit_all_contest') and
-                                   not contest.organizations.filter(id__in=profile.organizations.all()).exists()):
-                raise PrivateContestError(contest.name, contest.organizations.all())
-
-        if not contest.is_accessible_by(user):
-            raise Http404()
-=======
         if contest.is_private or contest.is_organization_private:
             private_contest_error = PrivateContestError(contest.name, contest.private_contestants.all(), contest.organizations.all())
             if profile is None:
@@ -249,7 +224,6 @@
             if not contest.organizations.filter(id__in=profile.organizations.all()).exists() and \
                     not contest.private_contestants.filter(id=profile.id).exists():
                 raise private_contest_error
->>>>>>> 85ddfa5d
 
         return contest
 
@@ -730,7 +704,7 @@
     organizations = contest.organizations.all()
     
     contest.pk = None
-    contest.is_public = False
+    contest.is_visible = False
     contest.freeze_submissions = False
     contest.user_count = 0
     contest.key += '_clone'
