from django.urls import reverse
from django.utils.html import format_html
from django.utils.translation import gettext as _

from judge.models import Submission
from judge.utils.problems import get_result_data
from judge.utils.raw_sql import join_sql_subquery
from judge.views.submission import ProblemSubmissions, ForceContestMixin

__all__ = ['RankedSubmissions', 'ContestRankedSubmission']


class RankedSubmissions(ProblemSubmissions):
    tab = 'best_submissions_list'
    dynamic_update = False

    def get_queryset(self):
        if self.in_contest:
            contest_join = '''INNER JOIN judge_contestsubmission AS cs ON (sub.id = cs.submission_id)
                              INNER JOIN judge_contestparticipation AS cp ON (cs.participation_id = cp.id)'''
            points = 'cs.points'
            constraint = 'AND cp.contest_id = %s'
        else:
            contest_join = ''
            points = 'sub.case_points'
            constraint = ''
<<<<<<< HEAD
        queryset = super(RankedSubmissions, self).get_queryset().filter(user__is_unlisted=False, id__in=RawSQL(
                '''
                    SELECT sub.id
                    FROM (
                        SELECT sub.user_id AS uid, MAX(sub.case_points) AS case_points
                        FROM judge_submission AS sub INNER JOIN
                             judge_problem AS prob ON (sub.problem_id = prob.id) {contest_join}
                        WHERE sub.problem_id = %s AND {points} > 0 {constraint}
                        GROUP BY sub.user_id
                    ) AS highscore INNER JOIN (
                        SELECT sub.user_id AS uid, sub.case_points, MIN(sub.time) as time
                        FROM judge_submission AS sub INNER JOIN
                             judge_problem AS prob ON (sub.problem_id = prob.id) {contest_join}
                        WHERE sub.problem_id = %s AND {points} > 0 {constraint}
                        GROUP BY sub.user_id, {points}
                    ) AS fastest ON (highscore.uid = fastest.uid AND highscore.case_points = fastest.case_points)
                        INNER JOIN judge_submission AS sub
                            ON (sub.user_id = fastest.uid AND sub.time = fastest.time) {contest_join}
=======
        queryset = super(RankedSubmissions, self).get_queryset().filter(user__is_unlisted=False)
        join_sql_subquery(
            queryset,
            subquery='''
                SELECT sub.id AS id
                FROM (
                    SELECT sub.user_id AS uid, MAX(sub.points) AS points
                    FROM judge_submission AS sub {contest_join}
>>>>>>> 9b6d7b06
                    WHERE sub.problem_id = %s AND {points} > 0 {constraint}
                    GROUP BY sub.user_id
                ) AS highscore STRAIGHT_JOIN (
                    SELECT sub.user_id AS uid, sub.points, MIN(sub.time) as time
                    FROM judge_submission AS sub {contest_join}
                    WHERE sub.problem_id = %s AND {points} > 0 {constraint}
                    GROUP BY sub.user_id, {points}
                ) AS fastest ON (highscore.uid = fastest.uid AND highscore.points = fastest.points)
                    STRAIGHT_JOIN judge_submission AS sub
                        ON (sub.user_id = fastest.uid AND sub.time = fastest.time) {contest_join}
                WHERE sub.problem_id = %s AND {points} > 0 {constraint}
                GROUP BY sub.user_id
            '''.format(points=points, contest_join=contest_join, constraint=constraint),
            params=[self.problem.id, self.contest.id] * 3 if self.in_contest else [self.problem.id] * 3,
            alias='best_subs', join_fields=[('id', 'id')]
        )

        if self.in_contest:
            return queryset.order_by('-contest__points', 'time')
        else:
            return queryset.order_by('-points', '-case_points', 'time')

    def get_title(self):
        return _('Best solutions for %s') % self.problem_name

    def get_content_title(self):
        return format_html(_('Best solutions for <a href="{1}">{0}</a>'), self.problem_name,
                           reverse('problem_detail', args=[self.problem.code]))

    def _get_result_data(self):
        return get_result_data(super(RankedSubmissions, self).get_queryset().order_by())


class ContestRankedSubmission(ForceContestMixin, RankedSubmissions):
    def get_title(self):
        if self.problem.is_accessible_by(self.request.user):
            return _('Best solutions for %(problem)s in %(contest)s') % {'problem': self.problem_name,
                                                                         'contest': self.contest.name}
        return _('Best solutions for problem %(number)s in %(contest)s') % {'number': self.get_problem_number(self.problem),
                                                                            'contest': self.contest.name}

    def get_content_title(self):
        if self.problem.is_accessible_by(self.request.user):
            return format_html(_('Best solutions for <a href="{1}">{0}</a> in <a href="{3}">{2}</a>'),
                                self.problem_name, reverse('problem_detail', args=[self.problem.code]),
                                self.contest.name, reverse('contest_view', args=[self.contest.key]))
        return format_html(_('Best solutions for problem {0} in <a href="{2}">{1}</a>'),
                            self.get_problem_number(self.problem), self.contest.name, reverse('contest_view', args=[self.contest.key]))

    def _get_result_data(self):
        return get_result_data(Submission.objects.filter(
                problem_id=self.problem.id, contest__participation__contest_id=self.contest.id))<|MERGE_RESOLUTION|>--- conflicted
+++ resolved
@@ -24,43 +24,22 @@
             contest_join = ''
             points = 'sub.case_points'
             constraint = ''
-<<<<<<< HEAD
-        queryset = super(RankedSubmissions, self).get_queryset().filter(user__is_unlisted=False, id__in=RawSQL(
-                '''
-                    SELECT sub.id
-                    FROM (
-                        SELECT sub.user_id AS uid, MAX(sub.case_points) AS case_points
-                        FROM judge_submission AS sub INNER JOIN
-                             judge_problem AS prob ON (sub.problem_id = prob.id) {contest_join}
-                        WHERE sub.problem_id = %s AND {points} > 0 {constraint}
-                        GROUP BY sub.user_id
-                    ) AS highscore INNER JOIN (
-                        SELECT sub.user_id AS uid, sub.case_points, MIN(sub.time) as time
-                        FROM judge_submission AS sub INNER JOIN
-                             judge_problem AS prob ON (sub.problem_id = prob.id) {contest_join}
-                        WHERE sub.problem_id = %s AND {points} > 0 {constraint}
-                        GROUP BY sub.user_id, {points}
-                    ) AS fastest ON (highscore.uid = fastest.uid AND highscore.case_points = fastest.case_points)
-                        INNER JOIN judge_submission AS sub
-                            ON (sub.user_id = fastest.uid AND sub.time = fastest.time) {contest_join}
-=======
         queryset = super(RankedSubmissions, self).get_queryset().filter(user__is_unlisted=False)
         join_sql_subquery(
             queryset,
             subquery='''
                 SELECT sub.id AS id
                 FROM (
-                    SELECT sub.user_id AS uid, MAX(sub.points) AS points
+                    SELECT sub.user_id AS uid, MAX(sub.case_points) AS case_points
                     FROM judge_submission AS sub {contest_join}
->>>>>>> 9b6d7b06
                     WHERE sub.problem_id = %s AND {points} > 0 {constraint}
                     GROUP BY sub.user_id
                 ) AS highscore STRAIGHT_JOIN (
-                    SELECT sub.user_id AS uid, sub.points, MIN(sub.time) as time
+                    SELECT sub.user_id AS uid, sub.case_points, MIN(sub.time) as time
                     FROM judge_submission AS sub {contest_join}
                     WHERE sub.problem_id = %s AND {points} > 0 {constraint}
                     GROUP BY sub.user_id, {points}
-                ) AS fastest ON (highscore.uid = fastest.uid AND highscore.points = fastest.points)
+                ) AS fastest ON (highscore.uid = fastest.uid AND highscore.case_points = fastest.case_points)
                     STRAIGHT_JOIN judge_submission AS sub
                         ON (sub.user_id = fastest.uid AND sub.time = fastest.time) {contest_join}
                 WHERE sub.problem_id = %s AND {points} > 0 {constraint}
