from django.conf import settings
from django.core.management.base import BaseCommand
from moss import *

<<<<<<< HEAD
from judge.models import Contest, Submission
from judge.utils.unicode import utf8text
=======
from judge.models import Contest, ContestParticipation, Submission
>>>>>>> 7836560d


class Command(BaseCommand):
    help = 'Checks for duplicate code using MOSS'

    LANG_MAPPING = {
        ('C++', MOSS_LANG_CC),
        ('C', MOSS_LANG_C),
        ('Java', MOSS_LANG_JAVA),
        ('Python', MOSS_LANG_PYTHON),
    }

    def add_arguments(self, parser):
        parser.add_argument('contest', help='the id of the contest')

    def handle(self, *args, **options):
        moss_api_key = settings.MOSS_API_KEY
        if moss_api_key is None:
            print('No MOSS API Key supplied')
            return
        contest = options['contest']

        for problem in Contest.objects.get(key=contest).problems.order_by('code'):
            print('========== %s / %s ==========' % (problem.code, problem.name))
            for dmoj_lang, moss_lang in self.LANG_MAPPING:
                print("%s: " % dmoj_lang, end=' ')
                subs = Submission.objects.filter(
                    contest__participation__virtual__in=(ContestParticipation.LIVE, ContestParticipation.SPECTATE),
                    contest__participation__contest__key=contest,
                    result='AC', problem__id=problem.id,
                    language__common_name=dmoj_lang
                ).values_list('user__user__username', 'source__source')
                if not subs:
                    print('<no submissions>')
                    continue

                moss_call = MOSS(moss_api_key, language=moss_lang, matching_file_limit=100,
                                 comment='%s - %s' % (contest, problem.code))

                users = set()

                for username, source in subs:
                    if username in users:
                        continue
                    users.add(username)
                    moss_call.add_file_from_memory(username, source.encode('utf-8'))

                print('(%d): %s' % (subs.count(), utf8text(moss_call.process())))<|MERGE_RESOLUTION|>--- conflicted
+++ resolved
@@ -2,12 +2,8 @@
 from django.core.management.base import BaseCommand
 from moss import *
 
-<<<<<<< HEAD
-from judge.models import Contest, Submission
+from judge.models import Contest, ContestParticipation, Submission
 from judge.utils.unicode import utf8text
-=======
-from judge.models import Contest, ContestParticipation, Submission
->>>>>>> 7836560d
 
 
 class Command(BaseCommand):
