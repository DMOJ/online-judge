--- conflicted
+++ resolved
@@ -1,12 +1,6 @@
-<<<<<<< HEAD
-from django.core.urlresolvers import reverse
-from django.contrib.sitemaps import Sitemap
 from django.contrib.auth.models import AnonymousUser, User
-=======
-from django.contrib.auth.models import User
 from django.contrib.sitemaps import Sitemap
 from django.urls import reverse
->>>>>>> 49faddf4
 from django.utils import timezone
 
 from judge.models import Problem, Organization, Contest, BlogPost, Solution
