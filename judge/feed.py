from django.conf import settings
from django.contrib.auth.models import AnonymousUser
from django.contrib.syndication.views import Feed
from django.core.cache import cache
from django.utils import timezone
from django.utils.feedgenerator import Atom1Feed

from judge.jinja2.markdown import markdown
from judge.models import BlogPost, Comment, Problem


class ProblemFeed(Feed):
    title = 'Recently Added %s Problems' % settings.SITE_NAME
    link = '/'
    description = 'The latest problems added on the %s website' % settings.SITE_LONG_NAME

    def items(self):
<<<<<<< HEAD
        return Problem.problems_list(AnonymousUser()).order_by('-date', '-id')[:25]
=======
        return Problem.get_public_problems().order_by('-date', '-id')[:25]
>>>>>>> c3d01d2b

    def item_title(self, problem):
        return problem.name

    def item_description(self, problem):
        key = 'problem_feed:%d' % problem.id
        desc = cache.get(key)
        if desc is None:
            desc = str(markdown(problem.description, 'problem'))[:500] + '...'
            cache.set(key, desc, 86400)
        return desc

    def item_pubdate(self, problem):
        return problem.date

    item_updateddate = item_pubdate


class AtomProblemFeed(ProblemFeed):
    feed_type = Atom1Feed
    subtitle = ProblemFeed.description


class CommentFeed(Feed):
    title = 'Latest %s Comments' % settings.SITE_NAME
    link = '/'
    description = 'The latest comments on the %s website' % settings.SITE_LONG_NAME

    def items(self):
        return Comment.most_recent(AnonymousUser(), 25)

    def item_title(self, comment):
        return '%s -> %s' % (comment.author.user.username, comment.page_title)

    def item_description(self, comment):
        key = 'comment_feed:%d' % comment.id
        desc = cache.get(key)
        if desc is None:
            desc = str(markdown(comment.body, 'comment'))
            cache.set(key, desc, 86400)
        return desc

    def item_pubdate(self, comment):
        return comment.time

    item_updateddate = item_pubdate


class AtomCommentFeed(CommentFeed):
    feed_type = Atom1Feed
    subtitle = CommentFeed.description


class BlogFeed(Feed):
    title = 'Latest %s Blog Posts' % settings.SITE_NAME
    link = '/'
    description = 'The latest blog posts from the %s' % settings.SITE_LONG_NAME

    def items(self):
        return BlogPost.objects.filter(visible=True, publish_on__lte=timezone.now(), is_organization_private=False) \
                               .order_by('-sticky', '-publish_on')

    def item_title(self, post):
        return post.title

    def item_description(self, post):
        key = 'blog_feed:%d' % post.id
        summary = cache.get(key)
        if summary is None:
            summary = str(markdown(post.summary or post.content, 'blog'))
            cache.set(key, summary, 86400)
        return summary

    def item_pubdate(self, post):
        return post.publish_on

    item_updateddate = item_pubdate


class AtomBlogFeed(BlogFeed):
    feed_type = Atom1Feed
    subtitle = BlogFeed.description<|MERGE_RESOLUTION|>--- conflicted
+++ resolved
@@ -15,11 +15,7 @@
     description = 'The latest problems added on the %s website' % settings.SITE_LONG_NAME
 
     def items(self):
-<<<<<<< HEAD
-        return Problem.problems_list(AnonymousUser()).order_by('-date', '-id')[:25]
-=======
         return Problem.get_public_problems().order_by('-date', '-id')[:25]
->>>>>>> c3d01d2b
 
     def item_title(self, problem):
         return problem.name
