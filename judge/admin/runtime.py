--- conflicted
+++ resolved
@@ -3,14 +3,8 @@
 from django.forms import ModelForm, ModelMultipleChoiceField
 from django.http import HttpResponseRedirect
 from django.shortcuts import get_object_or_404
-<<<<<<< HEAD
-from django.utils.translation import ugettext_lazy as _
-=======
 from django.urls import reverse
-from django.utils.html import format_html
-from django.utils.safestring import mark_safe
 from django.utils.translation import gettext_lazy as _
->>>>>>> 49faddf4
 from reversion.admin import VersionAdmin
 
 from django_ace import AceWidget
