--- conflicted
+++ resolved
@@ -109,31 +109,18 @@
 
 class ContestAdmin(VersionAdmin):
     fieldsets = (
-<<<<<<< HEAD
-        (None,              {'fields': ('key', 'name', 'organizers')}),
-        (_('Settings'),     {'fields': ('is_visible', 'is_virtualable', 'use_clarifications', 'hide_problem_tags',
-                                        'freeze_submissions', 'hide_scoreboard', 'run_pretests_only', 'access_code')}),
-        (_('Scheduling'),   {'fields': ('start_time', 'end_time', 'time_limit')}),
-        (_('Details'),      {'fields': ('description', 'og_image', 'logo_override_image', 'tags', 'summary')}),
-        (_('Format'),       {'fields': ('format_name', 'format_config')}),
-        (_('Rating'),       {'fields': ('is_rated', 'rate_all', 'rating_floor', 'rating_ceiling', 'rate_exclude')}),
-        (_('Registration'), {'fields': ('require_registration', 'registration_start_time',
-                                        'registration_end_time', 'registration_page')}),
-        (_('Access'),       {'fields': ('is_organization_private', 'is_private_viewable', 'organizations',
-                                        'is_private', 'private_contestants')}),
-        (_('Justice'),      {'fields': ('banned_users',)}),
-=======
         (None, {'fields': ('key', 'name', 'organizers')}),
-        (_('Settings'), {'fields': ('is_visible', 'use_clarifications', 'hide_problem_tags', 'hide_scoreboard',
-                                    'run_pretests_only')}),
+        (_('Settings'), {'fields': ('is_visible', 'is_virtualable', 'use_clarifications', 'hide_problem_tags',
+                                    'freeze_submissions', 'hide_scoreboard', 'run_pretests_only', 'access_code')}),
         (_('Scheduling'), {'fields': ('start_time', 'end_time', 'time_limit')}),
         (_('Details'), {'fields': ('description', 'og_image', 'logo_override_image', 'tags', 'summary')}),
         (_('Format'), {'fields': ('format_name', 'format_config')}),
         (_('Rating'), {'fields': ('is_rated', 'rate_all', 'rating_floor', 'rating_ceiling', 'rate_exclude')}),
-        (_('Access'), {'fields': ('access_code', 'is_private', 'private_contestants', 'is_organization_private',
-                                  'organizations')}),
+        (_('Registration'), {'fields': ('require_registration', 'registration_start_time',
+                                        'registration_end_time', 'registration_page')}),
+        (_('Access'), {'fields': ('is_organization_private', 'is_private_viewable', 'organizations',
+                                  'is_private', 'private_contestants')}),
         (_('Justice'), {'fields': ('banned_users',)}),
->>>>>>> 4b3fa78e
     )
     list_display = ('key', 'name', 'is_visible', 'is_rated', 'start_time', 'end_time', 'time_limit', 'user_count')
     actions = ['make_visible', 'make_hidden']
@@ -161,7 +148,8 @@
         if not request.user.has_perm('judge.contest_access_code'):
             readonly += ['access_code']
         if not request.user.has_perm('judge.create_private_contest'):
-            readonly += ['is_private', 'private_contestants', 'is_organization_private', 'is_private_viewable', 'organizations']
+            readonly += ['is_private', 'private_contestants', 'is_organization_private',
+                         'is_private_viewable', 'organizations']
         return readonly
 
     def has_change_permission(self, request, obj=None):
@@ -186,18 +174,12 @@
     make_hidden.short_description = _('Mark contests as hidden')
 
     def get_urls(self):
-<<<<<<< HEAD
-        return [url(r'^rate/all/$', self.rate_all_view, name='judge_contest_rate_all'),
-                url(r'^(\d+)/rate/$', self.rate_view, name='judge_contest_rate'),
-                url(r'^(\d+)/judge/(\d+)/$', self.rejudge_view, name='judge_contest_rejudge'),
-                url(r'^(\d+)/unfreeze/$', self.unfreeze_view, name='judge_contest_unfreeze')] + super(ContestAdmin, self).get_urls()
-=======
         return [
             url(r'^rate/all/$', self.rate_all_view, name='judge_contest_rate_all'),
             url(r'^(\d+)/rate/$', self.rate_view, name='judge_contest_rate'),
             url(r'^(\d+)/judge/(\d+)/$', self.rejudge_view, name='judge_contest_rejudge'),
+            url(r'^(\d+)/unfreeze/$', self.unfreeze_view, name='judge_contest_unfreeze'),
         ] + super(ContestAdmin, self).get_urls()
->>>>>>> 4b3fa78e
 
     def rejudge_view(self, request, contest_id, problem_id):
         if not request.user.has_perm('judge.rejudge_submission'):
@@ -326,4 +308,4 @@
     def username(self, obj):
         return obj.user.username
     username.short_description = _('username')
-    username.admin_order_field = 'user__user__username'
+    username.admin_order_field = 'user__user__username'