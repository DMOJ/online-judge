from django.conf import settings
from django.conf.urls import url
from django.contrib import admin
from django.core.exceptions import PermissionDenied
from django.core.urlresolvers import reverse_lazy, reverse
from django.db import transaction, connection
from django.db.models import TextField, Q
from django.forms import ModelForm, ModelMultipleChoiceField
from django.http import HttpResponseRedirect, Http404
from django.shortcuts import get_object_or_404
from django.utils.translation import ugettext_lazy as _, ungettext
from reversion.admin import VersionAdmin

from judge.models import Contest, ContestProblem, ContestSubmission, Profile, Rating
from judge.ratings import rate_contest
from judge.widgets import HeavySelect2Widget, HeavySelect2MultipleWidget, AdminPagedownWidget, Select2MultipleWidget, \
    HeavyPreviewAdminPageDownWidget, Select2Widget


class HeavySelect2Widget(HeavySelect2Widget):
    @property
    def is_hidden(self):
        return False


class ContestTagForm(ModelForm):
    contests = ModelMultipleChoiceField(
        label=_('Included contests'),
        queryset=Contest.objects.all(),
        required=False,
        widget=HeavySelect2MultipleWidget(data_view='contest_select2'))


class ContestTagAdmin(admin.ModelAdmin):
    fields = ('name', 'color', 'description', 'contests')
    list_display = ('name', 'color')
    actions_on_top = True
    actions_on_bottom = True
    form = ContestTagForm

    if AdminPagedownWidget is not None:
        formfield_overrides = {
            TextField: {'widget': AdminPagedownWidget},
        }

    def save_model(self, request, obj, form, change):
        super(ContestTagAdmin, self).save_model(request, obj, form, change)
        obj.contests = form.cleaned_data['contests']

    def get_form(self, request, obj=None, **kwargs):
        form = super(ContestTagAdmin, self).get_form(request, obj, **kwargs)
        if obj is not None:
            form.base_fields['contests'].initial = obj.contests.all()
        return form


class ContestProblemInlineForm(ModelForm):
    class Meta:
        widgets = {'problem': HeavySelect2Widget(data_view='problem_select2')}


class ContestProblemInline(admin.TabularInline):
    model = ContestProblem
    verbose_name = _('Problem')
    verbose_name_plural = 'Problems'
<<<<<<< HEAD
    fields = ('problem', 'points', 'partial', 'is_pretested', 'max_submissions', 'output_prefix_override', 'order', 'rejudge_column')
=======
    fields = ('problem', 'points', 'partial', 'is_pretested', 'max_submissions', 'output_prefix_override', 'order',
              'rejudge_column')
>>>>>>> b5e1bacb
    readonly_fields = ('rejudge_column',)
    form = ContestProblemInlineForm

    def rejudge_column(self, obj):
        if obj.id is None:
            return ''
<<<<<<< HEAD
        return '<input class="rejudge-link" href="%s" type="button" value="Rejudge"/>' % reverse('admin:judge_contest_rejudge', args=(obj.contest.id, obj.id,))
=======
        return '<a class="button rejudge-link" href="%s">Rejudge</a>' % reverse('admin:judge_contest_rejudge',
                                                                                args=(obj.contest.id, obj.id))
>>>>>>> b5e1bacb
    rejudge_column.short_description = ''
    rejudge_column.allow_tags = True


class ContestForm(ModelForm):
    def __init__(self, *args, **kwargs):
        super(ContestForm, self).__init__(*args, **kwargs)
        if 'rate_exclude' in self.fields:
            self.fields['rate_exclude'].queryset = \
                Profile.objects.filter(contest_history__contest=self.instance).distinct()
        self.fields['banned_users'].widget.can_add_related = False

    def clean(self):
        cleaned_data = super(ContestForm, self).clean()
        cleaned_data['banned_users'].filter(current_contest__contest=self.instance).update(current_contest=None)

    class Meta:
        widgets = {
            'organizers': HeavySelect2MultipleWidget(data_view='profile_select2'),
            'organizations': HeavySelect2MultipleWidget(data_view='organization_select2'),
            'tags': Select2MultipleWidget,
            'banned_users': HeavySelect2MultipleWidget(data_view='profile_select2', attrs={'style': 'width: 100%'}),
        }

        if HeavyPreviewAdminPageDownWidget is not None:
            widgets['description'] = HeavyPreviewAdminPageDownWidget(preview=reverse_lazy('contest_preview'))
            widgets['registration_page'] = HeavyPreviewAdminPageDownWidget(preview=reverse_lazy('contest_preview'))


class ContestAdmin(VersionAdmin):
    fieldsets = (
        (None,              {'fields': ('key', 'name', 'organizers')}),
        (_('Settings'),     {'fields': ('is_public', 'is_virtualable', 'use_clarifications', 'hide_problem_tags',
                                        'freeze_submissions', 'hide_scoreboard', 'run_pretests_only', 'access_code')}),
        (_('Bonuses'),      {'fields': ('time_bonus', 'first_submission_bonus')}),
        (_('Scheduling'),   {'fields': ('start_time', 'end_time', 'time_limit')}),
        (_('Details'),      {'fields': ('description', 'og_image', 'logo_override_image', 'tags', 'summary')}),
        (_('Rating'),       {'fields': ('is_rated', 'rate_all', 'rate_exclude')}),
        (_('Registration'), {'fields': ('require_registration', 'registration_start_time', 'registration_end_time', 'registration_page')}),
        (_('Organization'), {'fields': ('is_private', 'is_private_viewable', 'organizations')}),
        (_('Justice'),      {'fields': ('banned_users',)}),
    )
    list_display = ('key', 'name', 'is_public', 'is_rated', 'start_time', 'end_time',
                    'time_limit', 'time_bonus', 'first_submission_bonus', 'user_count')
    actions = ['make_public', 'make_private']
    inlines = [ContestProblemInline]
    actions_on_top = True
    actions_on_bottom = True
    form = ContestForm
    change_list_template = 'admin/judge/contest/change_list.html'
    filter_horizontal = ['rate_exclude']
    date_hierarchy = 'start_time'

    def get_queryset(self, request):
        queryset = Contest.objects.all()
        if request.user.has_perm('judge.edit_all_contest'):
            return queryset
        else:
            return queryset.filter(organizers__id=request.user.profile.id)

    def get_readonly_fields(self, request, obj=None):
        readonly = []
        if not request.user.has_perm('judge.contest_frozen_state') or (obj is not None and obj.freeze_submissions):
            readonly += ['freeze_submissions']
        if not request.user.has_perm('judge.contest_rating'):
            readonly += ['is_rated', 'rate_all', 'rate_exclude']
        if not request.user.has_perm('judge.contest_access_code'):
            readonly += ['access_code']
        return readonly

    def has_change_permission(self, request, obj=None):
        if not request.user.has_perm('judge.edit_own_contest'):
            return False
        if request.user.has_perm('judge.edit_all_contest') or obj is None:
            return True
        return obj.organizers.filter(id=request.user.profile.id).exists()

    def make_public(self, request, queryset):
        count = queryset.update(is_public=True)
        self.message_user(request, ungettext('%d contest successfully marked as public.',
                                             '%d contests successfully marked as public.',
                                             count) % count)
    make_public.short_description = _('Mark contests as public')

    def make_private(self, request, queryset):
        count = queryset.update(is_public=False)
        self.message_user(request, ungettext('%d contest successfully marked as private.',
                                             '%d contests successfully marked as private.',
                                             count) % count)
    make_private.short_description = _('Mark contests as private')

    def get_urls(self):
        return [url(r'^rate/all/$', self.rate_all_view, name='judge_contest_rate_all'),
                url(r'^(\d+)/rate/$', self.rate_view, name='judge_contest_rate'),
<<<<<<< HEAD
                url(r'^(\d+)/judge/(\d+)/$', self.rejudge_view, name='judge_contest_rejudge'),
                url(r'^(\d+)/unfreeze/$', self.unfreeze_view, name='judge_contest_unfreeze')] + super(ContestAdmin, self).get_urls()
=======
                url(r'^(\d+)/judge/(\d+)/$', self.rejudge_view, name='judge_contest_rejudge')] + super(ContestAdmin, self).get_urls()
>>>>>>> b5e1bacb

    def rejudge_view(self, request, contest_id, problem_id):
        if not request.user.has_perm('judge.rejudge_submission'):
            self.message_user(request, ugettext('You do not have the permission to rejudge submissions.'),
                              level=messages.ERROR)
            return

        queryset = ContestSubmission.objects.filter(problem_id=problem_id).select_related('submission')
<<<<<<< HEAD
        if queryset.count() > 10 and not request.user.has_perm('judge.rejudge_submission_lot'):
=======
        if not request.user.has_perm('judge.rejudge_submission_lot') and \
                len(queryset) > getattr(settings, 'REJUDGE_SUBMISSION_LIMIT', 10):
>>>>>>> b5e1bacb
            self.message_user(request, ugettext('You do not have the permission to rejudge THAT many submissions.'),
                              level=messages.ERROR)
            return

        for model in queryset:
            model.submission.judge(rejudge=True)

        self.message_user(request, ungettext('%d submission were successfully scheduled for rejudging.',
                                             '%d submissions were successfully scheduled for rejudging.',
<<<<<<< HEAD
                                             queryset.count()) % queryset.count())
        return HttpResponseRedirect(reverse('admin:judge_contest_change', args=(contest_id,)))

    def unfreeze_view(self, request, id):
        if not request.user.has_perm('judge.contest_frozen_state'):
            raise PermissionDenied()
        contest = get_object_or_404(Contest, id=id)
        if not contest.freeze_submissions:
            raise Http404()
        with transaction.atomic():
            contest.freeze_submissions = False
            contest.save()
            for submission in ContestSubmission.objects.filter(updated_frozen=True, participation__contest=contest):
                submission.submission.recalculate_contest_submission()
        return HttpResponseRedirect(reverse('admin:judge_contest_change', args=(id,)))
=======
                                             len(queryset)) % len(queryset))
        return HttpResponseRedirect(reverse('admin:judge_contest_change', args=(contest_id,)))
>>>>>>> b5e1bacb

    def rate_all_view(self, request):
        if not request.user.has_perm('judge.contest_rating'):
            raise PermissionDenied()
        with transaction.atomic():
            if connection.vendor == 'sqlite':
                Rating.objects.all().delete()
            else:
                cursor = connection.cursor()
                cursor.execute('TRUNCATE TABLE `%s`' % Rating._meta.db_table)
                cursor.close()
            Profile.objects.update(rating=None)
            for contest in Contest.objects.filter(is_rated=True).order_by('end_time'):
                rate_contest(contest)
        return HttpResponseRedirect(reverse('admin:judge_contest_changelist'))

    def rate_view(self, request, id):
        if not request.user.has_perm('judge.contest_rating'):
            raise PermissionDenied()
        contest = get_object_or_404(Contest, id=id)
        if not contest.is_rated:
            raise Http404()
        with transaction.atomic():
            Rating.objects.filter(contest__end_time__gte=contest.end_time).delete()
            for contest in Contest.objects.filter(is_rated=True, end_time__gte=contest.end_time).order_by('end_time'):
                rate_contest(contest)
        return HttpResponseRedirect(request.META.get('HTTP_REFERER', reverse('admin:judge_contest_changelist')))

    def get_form(self, *args, **kwargs):
        form = super(ContestAdmin, self).get_form(*args, **kwargs)
        perms = ('edit_own_contest', 'edit_all_contest')
        form.base_fields['organizers'].queryset = Profile.objects.filter(
            Q(user__is_superuser=True) |
            Q(user__groups__permissions__codename__in=perms) |
            Q(user__user_permissions__codename__in=perms)
        ).distinct()
        return form


class ContestParticipationForm(ModelForm):
    class Meta:
        widgets = {
            'contest': Select2Widget(),
            'user': HeavySelect2Widget(data_view='profile_select2'),
        }


class ContestParticipationAdmin(admin.ModelAdmin):
    fields = ('contest', 'user', 'real_start', 'virtual')
    list_display = ('contest', 'username', 'show_virtual', 'real_start', 'score', 'cumtime')
    actions = ['recalculate_points', 'recalculate_cumtime']
    actions_on_bottom = actions_on_top = True
    search_fields = ('contest__key', 'contest__name', 'user__user__username', 'user__name')
    form = ContestParticipationForm
    date_hierarchy = 'real_start'

    def get_queryset(self, request):
        return super(ContestParticipationAdmin, self).get_queryset(request).only(
            'contest__name', 'user__user__username', 'user__name', 'real_start', 'score', 'cumtime', 'virtual'
        )

    def recalculate_points(self, request, queryset):
        count = 0
        for participation in queryset:
            participation.recalculate_score()
            count += 1
        self.message_user(request, ungettext('%d participation have scores recalculated.',
                                             '%d participations have scores recalculated.',
                                             count) % count)
    recalculate_points.short_description = _('Recalculate scores')

    def recalculate_cumtime(self, request, queryset):
        count = 0
        for participation in queryset:
            participation.update_cumtime()
            count += 1
        self.message_user(request, ungettext('%d participation have times recalculated.',
                                             '%d participations have times recalculated.',
                                             count) % count)
    recalculate_cumtime.short_description = _('Recalculate cumulative time')

    def username(self, obj):
        return obj.user.long_display_name
    username.short_description = _('username')
    username.admin_order_field = 'user__user__username'

    def show_virtual(self, obj):
        return obj.virtual or '-'
    show_virtual.short_description = _('virtual')
    show_virtual.admin_order_field = 'virtual'

class ContestRegistrationAdmin(admin.ModelAdmin):
    fields = ('contest', 'user', 'registration_time', 'data')
    list_display = ('contest', 'username', 'registration_time')
    search_fields = ('contest__key', 'contest__name', 'user__user__username', 'user__name')
    form = ContestParticipationForm
    date_hierarchy = 'registration_time'

    def username(self, obj):
        return obj.user.long_display_name
    username.short_description = _('username')
    username.admin_order_field = 'user__user__username'
<|MERGE_RESOLUTION|>--- conflicted
+++ resolved
@@ -63,24 +63,16 @@
     model = ContestProblem
     verbose_name = _('Problem')
     verbose_name_plural = 'Problems'
-<<<<<<< HEAD
-    fields = ('problem', 'points', 'partial', 'is_pretested', 'max_submissions', 'output_prefix_override', 'order', 'rejudge_column')
-=======
     fields = ('problem', 'points', 'partial', 'is_pretested', 'max_submissions', 'output_prefix_override', 'order',
               'rejudge_column')
->>>>>>> b5e1bacb
     readonly_fields = ('rejudge_column',)
     form = ContestProblemInlineForm
 
     def rejudge_column(self, obj):
         if obj.id is None:
             return ''
-<<<<<<< HEAD
-        return '<input class="rejudge-link" href="%s" type="button" value="Rejudge"/>' % reverse('admin:judge_contest_rejudge', args=(obj.contest.id, obj.id,))
-=======
         return '<a class="button rejudge-link" href="%s">Rejudge</a>' % reverse('admin:judge_contest_rejudge',
                                                                                 args=(obj.contest.id, obj.id))
->>>>>>> b5e1bacb
     rejudge_column.short_description = ''
     rejudge_column.allow_tags = True
 
@@ -175,12 +167,8 @@
     def get_urls(self):
         return [url(r'^rate/all/$', self.rate_all_view, name='judge_contest_rate_all'),
                 url(r'^(\d+)/rate/$', self.rate_view, name='judge_contest_rate'),
-<<<<<<< HEAD
                 url(r'^(\d+)/judge/(\d+)/$', self.rejudge_view, name='judge_contest_rejudge'),
                 url(r'^(\d+)/unfreeze/$', self.unfreeze_view, name='judge_contest_unfreeze')] + super(ContestAdmin, self).get_urls()
-=======
-                url(r'^(\d+)/judge/(\d+)/$', self.rejudge_view, name='judge_contest_rejudge')] + super(ContestAdmin, self).get_urls()
->>>>>>> b5e1bacb
 
     def rejudge_view(self, request, contest_id, problem_id):
         if not request.user.has_perm('judge.rejudge_submission'):
@@ -189,12 +177,8 @@
             return
 
         queryset = ContestSubmission.objects.filter(problem_id=problem_id).select_related('submission')
-<<<<<<< HEAD
-        if queryset.count() > 10 and not request.user.has_perm('judge.rejudge_submission_lot'):
-=======
         if not request.user.has_perm('judge.rejudge_submission_lot') and \
                 len(queryset) > getattr(settings, 'REJUDGE_SUBMISSION_LIMIT', 10):
->>>>>>> b5e1bacb
             self.message_user(request, ugettext('You do not have the permission to rejudge THAT many submissions.'),
                               level=messages.ERROR)
             return
@@ -204,8 +188,7 @@
 
         self.message_user(request, ungettext('%d submission were successfully scheduled for rejudging.',
                                              '%d submissions were successfully scheduled for rejudging.',
-<<<<<<< HEAD
-                                             queryset.count()) % queryset.count())
+                                             len(queryset)) % len(queryset))
         return HttpResponseRedirect(reverse('admin:judge_contest_change', args=(contest_id,)))
 
     def unfreeze_view(self, request, id):
@@ -220,10 +203,6 @@
             for submission in ContestSubmission.objects.filter(updated_frozen=True, participation__contest=contest):
                 submission.submission.recalculate_contest_submission()
         return HttpResponseRedirect(reverse('admin:judge_contest_change', args=(id,)))
-=======
-                                             len(queryset)) % len(queryset))
-        return HttpResponseRedirect(reverse('admin:judge_contest_change', args=(contest_id,)))
->>>>>>> b5e1bacb
 
     def rate_all_view(self, request):
         if not request.user.has_perm('judge.contest_rating'):
