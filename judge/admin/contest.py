--- conflicted
+++ resolved
@@ -113,17 +113,10 @@
 
 class ContestAdmin(NoBatchDeleteMixin, VersionAdmin):
     fieldsets = (
-<<<<<<< HEAD
-        (None, {'fields': ('key', 'name', 'organizers')}),
+        (None, {'fields': ('key', 'name', 'authors', 'curators', 'testers')}),
         (_('Settings'), {'fields': ('is_visible', 'is_external', 'is_virtualable', 'use_clarifications',
-                                    'hide_problem_tags', 'hide_scoreboard',
-                                    'partially_hide_scoreboard', 'permanently_hide_scoreboard', 'run_pretests_only',
+                                    'hide_problem_tags', 'scoreboard_visibility', 'run_pretests_only',
                                     'is_locked', 'points_precision', 'access_code')}),
-=======
-        (None, {'fields': ('key', 'name', 'authors', 'curators', 'testers')}),
-        (_('Settings'), {'fields': ('is_visible', 'use_clarifications', 'hide_problem_tags', 'run_pretests_only',
-                                    'is_locked', 'scoreboard_visibility', 'points_precision')}),
->>>>>>> e24e2ea0
         (_('Scheduling'), {'fields': ('start_time', 'end_time', 'time_limit')}),
         (_('Details'), {'fields': ('description', 'og_image', 'logo_override_image', 'tags', 'summary')}),
         (_('Format'), {'fields': ('format_name', 'format_config', 'problem_label_script')}),
