from django.conf.urls import url
from django.contrib import admin
from django.core.exceptions import PermissionDenied
from django.db import connection, transaction
from django.db.models import Q, TextField
from django.forms import ModelForm, ModelMultipleChoiceField
from django.http import Http404, HttpResponseRedirect
from django.shortcuts import get_object_or_404
from django.urls import reverse, reverse_lazy
from django.utils.html import format_html
from django.utils.translation import gettext_lazy as _, ungettext
from reversion.admin import VersionAdmin

from django_ace import AceWidget
from judge.models import Contest, ContestProblem, ContestSubmission, Profile, Rating
from judge.ratings import rate_contest
from judge.widgets import AdminHeavySelect2MultipleWidget, AdminHeavySelect2Widget, AdminMartorWidget, \
    AdminSelect2MultipleWidget, AdminSelect2Widget


class AdminHeavySelect2Widget(AdminHeavySelect2Widget):
    @property
    def is_hidden(self):
        return False


class ContestTagForm(ModelForm):
    contests = ModelMultipleChoiceField(
        label=_('Included contests'),
        queryset=Contest.objects.all(),
        required=False,
        widget=AdminHeavySelect2MultipleWidget(data_view='contest_select2'))


class ContestTagAdmin(admin.ModelAdmin):
    fields = ('name', 'color', 'description', 'contests')
    list_display = ('name', 'color')
    actions_on_top = True
    actions_on_bottom = True
    form = ContestTagForm
    formfield_overrides = {
        TextField: {'widget': AdminMartorWidget},
    }

    def save_model(self, request, obj, form, change):
        super(ContestTagAdmin, self).save_model(request, obj, form, change)
        obj.contests.set(form.cleaned_data['contests'])

    def get_form(self, request, obj=None, **kwargs):
        form = super(ContestTagAdmin, self).get_form(request, obj, **kwargs)
        if obj is not None:
            form.base_fields['contests'].initial = obj.contests.all()
        return form


class ContestProblemInlineForm(ModelForm):
    class Meta:
        widgets = {'problem': AdminHeavySelect2Widget(data_view='problem_select2')}


class ContestProblemInline(admin.TabularInline):
    model = ContestProblem
    verbose_name = _('Problem')
    verbose_name_plural = 'Problems'
    fields = ('problem', 'points', 'partial', 'is_pretested', 'max_submissions', 'output_prefix_override', 'order',
              'rejudge_column')
    readonly_fields = ('rejudge_column',)
    form = ContestProblemInlineForm

    def rejudge_column(self, obj):
        if obj.id is None:
            return ''
        return format_html('<a class="button rejudge-link" href="{}">Rejudge</a>',
                           reverse('admin:judge_contest_rejudge', args=(obj.contest.id, obj.id)))
    rejudge_column.short_description = ''


class ContestForm(ModelForm):
    def __init__(self, *args, **kwargs):
        super(ContestForm, self).__init__(*args, **kwargs)
        if 'rate_exclude' in self.fields:
            if self.instance and self.instance.id:
                self.fields['rate_exclude'].queryset = \
                    Profile.objects.filter(contest_history__contest=self.instance).distinct()
            else:
                self.fields['rate_exclude'].queryset = Profile.objects.none()
        self.fields['banned_users'].widget.can_add_related = False
        self.fields['view_contest_scoreboard'].widget.can_add_related = False

    def clean(self):
        cleaned_data = super(ContestForm, self).clean()
        cleaned_data['banned_users'].filter(current_contest__contest=self.instance).update(current_contest=None)

    class Meta:
        widgets = {
            'organizers': AdminHeavySelect2MultipleWidget(data_view='profile_select2'),
            'private_contestants': AdminHeavySelect2MultipleWidget(data_view='profile_select2',
                                                                   attrs={'style': 'width: 100%'}),
            'organizations': AdminHeavySelect2MultipleWidget(data_view='organization_select2'),
            'tags': AdminSelect2MultipleWidget,
            'banned_users': AdminHeavySelect2MultipleWidget(data_view='profile_select2',
                                                            attrs={'style': 'width: 100%'}),
<<<<<<< HEAD
            'description': AdminMartorWidget(attrs={'data-markdownfy-url': reverse_lazy('contest_preview')}),
=======
            'view_contest_scoreboard': AdminHeavySelect2MultipleWidget(data_view='profile_select2',
                                                                       attrs={'style': 'width: 100%'}),
>>>>>>> 42f24e3e
        }


class ContestAdmin(VersionAdmin):
    fieldsets = (
        (None, {'fields': ('key', 'name', 'organizers')}),
        (_('Settings'), {'fields': ('is_visible', 'use_clarifications', 'hide_problem_tags', 'hide_scoreboard',
                                    'run_pretests_only')}),
        (_('Scheduling'), {'fields': ('start_time', 'end_time', 'time_limit')}),
        (_('Details'), {'fields': ('description', 'og_image', 'logo_override_image', 'tags', 'summary')}),
        (_('Format'), {'fields': ('format_name', 'format_config', 'problem_label_script')}),
        (_('Rating'), {'fields': ('is_rated', 'rate_all', 'rating_floor', 'rating_ceiling', 'rate_exclude')}),
        (_('Access'), {'fields': ('access_code', 'is_private', 'private_contestants', 'is_organization_private',
                                  'organizations', 'view_contest_scoreboard')}),
        (_('Justice'), {'fields': ('banned_users',)}),
    )
    list_display = ('key', 'name', 'is_visible', 'is_rated', 'start_time', 'end_time', 'time_limit', 'user_count')
    actions = ['make_visible', 'make_hidden']
    inlines = [ContestProblemInline]
    actions_on_top = True
    actions_on_bottom = True
    form = ContestForm
    change_list_template = 'admin/judge/contest/change_list.html'
    filter_horizontal = ['rate_exclude']
    date_hierarchy = 'start_time'

    def get_queryset(self, request):
        queryset = Contest.objects.all()
        if request.user.has_perm('judge.edit_all_contest'):
            return queryset
        else:
            return queryset.filter(organizers__id=request.profile.id)

    def get_readonly_fields(self, request, obj=None):
        readonly = []
        if not request.user.has_perm('judge.contest_rating'):
            readonly += ['is_rated', 'rate_all', 'rate_exclude']
        if not request.user.has_perm('judge.contest_access_code'):
            readonly += ['access_code']
        if not request.user.has_perm('judge.create_private_contest'):
            readonly += ['is_private', 'private_contestants', 'is_organization_private', 'organizations']
        if not request.user.has_perm('judge.contest_problem_label'):
            readonly += ['problem_label_script']
        return readonly

    def has_change_permission(self, request, obj=None):
        if not request.user.has_perm('judge.edit_own_contest'):
            return False
        if request.user.has_perm('judge.edit_all_contest') or obj is None:
            return True
        return obj.organizers.filter(id=request.profile.id).exists()

    def make_visible(self, request, queryset):
        count = queryset.update(is_visible=True)
        self.message_user(request, ungettext('%d contest successfully marked as visible.',
                                             '%d contests successfully marked as visible.',
                                             count) % count)
    make_visible.short_description = _('Mark contests as visible')

    def make_hidden(self, request, queryset):
        count = queryset.update(is_visible=False)
        self.message_user(request, ungettext('%d contest successfully marked as hidden.',
                                             '%d contests successfully marked as hidden.',
                                             count) % count)
    make_hidden.short_description = _('Mark contests as hidden')

    def get_urls(self):
        return [
            url(r'^rate/all/$', self.rate_all_view, name='judge_contest_rate_all'),
            url(r'^(\d+)/rate/$', self.rate_view, name='judge_contest_rate'),
            url(r'^(\d+)/judge/(\d+)/$', self.rejudge_view, name='judge_contest_rejudge'),
        ] + super(ContestAdmin, self).get_urls()

    def rejudge_view(self, request, contest_id, problem_id):
        queryset = ContestSubmission.objects.filter(problem_id=problem_id).select_related('submission')
        for model in queryset:
            model.submission.judge(rejudge=True)

        self.message_user(request, ungettext('%d submission was successfully scheduled for rejudging.',
                                             '%d submissions were successfully scheduled for rejudging.',
                                             len(queryset)) % len(queryset))
        return HttpResponseRedirect(reverse('admin:judge_contest_change', args=(contest_id,)))

    def rate_all_view(self, request):
        if not request.user.has_perm('judge.contest_rating'):
            raise PermissionDenied()
        with transaction.atomic():
            if connection.vendor == 'sqlite':
                Rating.objects.all().delete()
            else:
                cursor = connection.cursor()
                cursor.execute('TRUNCATE TABLE `%s`' % Rating._meta.db_table)
                cursor.close()
            Profile.objects.update(rating=None)
            for contest in Contest.objects.filter(is_rated=True).order_by('end_time'):
                rate_contest(contest)
        return HttpResponseRedirect(reverse('admin:judge_contest_changelist'))

    def rate_view(self, request, id):
        if not request.user.has_perm('judge.contest_rating'):
            raise PermissionDenied()
        contest = get_object_or_404(Contest, id=id)
        if not contest.is_rated:
            raise Http404()
        with transaction.atomic():
            contest.rate()
        return HttpResponseRedirect(request.META.get('HTTP_REFERER', reverse('admin:judge_contest_changelist')))

    def get_form(self, request, obj=None, **kwargs):
        form = super(ContestAdmin, self).get_form(request, obj, **kwargs)
        if 'problem_label_script' in form.base_fields:
            # form.base_fields['problem_label_script'] does not exist when the user has only view permission
            # on the model.
            form.base_fields['problem_label_script'].widget = AceWidget('lua', request.profile.ace_theme)

        perms = ('edit_own_contest', 'edit_all_contest')
        form.base_fields['organizers'].queryset = Profile.objects.filter(
            Q(user__is_superuser=True) |
            Q(user__groups__permissions__codename__in=perms) |
            Q(user__user_permissions__codename__in=perms),
        ).distinct()
        return form


class ContestParticipationForm(ModelForm):
    class Meta:
        widgets = {
            'contest': AdminSelect2Widget(),
            'user': AdminHeavySelect2Widget(data_view='profile_select2'),
        }


class ContestParticipationAdmin(admin.ModelAdmin):
    fields = ('contest', 'user', 'real_start', 'virtual', 'is_disqualified')
    list_display = ('contest', 'username', 'show_virtual', 'real_start', 'score', 'cumtime')
    actions = ['recalculate_results']
    actions_on_bottom = actions_on_top = True
    search_fields = ('contest__key', 'contest__name', 'user__user__username')
    form = ContestParticipationForm
    date_hierarchy = 'real_start'

    def get_queryset(self, request):
        return super(ContestParticipationAdmin, self).get_queryset(request).only(
            'contest__name', 'contest__format_name', 'contest__format_config',
            'user__user__username', 'real_start', 'score', 'cumtime', 'virtual',
        )

    def save_model(self, request, obj, form, change):
        super().save_model(request, obj, form, change)
        if form.changed_data and 'is_disqualified' in form.changed_data:
            obj.set_disqualified(obj.is_disqualified)

    def recalculate_results(self, request, queryset):
        count = 0
        for participation in queryset:
            participation.recompute_results()
            count += 1
        self.message_user(request, ungettext('%d participation recalculated.',
                                             '%d participations recalculated.',
                                             count) % count)
    recalculate_results.short_description = _('Recalculate results')

    def username(self, obj):
        return obj.user.username
    username.short_description = _('username')
    username.admin_order_field = 'user__user__username'

    def show_virtual(self, obj):
        return obj.virtual or '-'
    show_virtual.short_description = _('virtual')
    show_virtual.admin_order_field = 'virtual'<|MERGE_RESOLUTION|>--- conflicted
+++ resolved
@@ -100,12 +100,9 @@
             'tags': AdminSelect2MultipleWidget,
             'banned_users': AdminHeavySelect2MultipleWidget(data_view='profile_select2',
                                                             attrs={'style': 'width: 100%'}),
-<<<<<<< HEAD
-            'description': AdminMartorWidget(attrs={'data-markdownfy-url': reverse_lazy('contest_preview')}),
-=======
             'view_contest_scoreboard': AdminHeavySelect2MultipleWidget(data_view='profile_select2',
                                                                        attrs={'style': 'width: 100%'}),
->>>>>>> 42f24e3e
+            'description': AdminMartorWidget(attrs={'data-markdownfy-url': reverse_lazy('contest_preview')}),
         }
 
 
