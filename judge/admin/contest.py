--- conflicted
+++ resolved
@@ -93,7 +93,6 @@
 
 class ContestAdmin(VersionAdmin):
     fieldsets = (
-<<<<<<< HEAD
         (None,              {'fields': ('key', 'name', 'organizers')}),
         (_('Settings'),     {'fields': ('is_public', 'is_virtualable', 'use_clarifications', 'hide_problem_tags',
                                         'freeze_submissions', 'hide_scoreboard', 'run_pretests_only', 'access_code')}),
@@ -103,15 +102,7 @@
         (_('Rating'),       {'fields': ('is_rated', 'rate_all', 'rate_exclude')}),
         (_('Registration'), {'fields': ('require_registration', 'registration_start_time', 'registration_end_time', 'registration_page')}),
         (_('Organization'), {'fields': ('is_private', 'is_private_viewable', 'organizations')}),
-=======
-        (None, {'fields': ('key', 'name', 'organizers', 'is_public', 'use_clarifications',
-                           'hide_problem_tags', 'hide_scoreboard', 'run_pretests_only')}),
-        (_('Scheduling'), {'fields': ('start_time', 'end_time', 'time_limit')}),
-        (_('Details'), {'fields': ('description', 'og_image', 'logo_override_image','tags', 'summary')}),
-        (_('Rating'), {'fields': ('is_rated', 'rate_all', 'rate_exclude')}),
-        (_('Organization'), {'fields': ('is_private', 'organizations', 'access_code')}),
-        (_('Justice'), {'fields': ('banned_users',)}),
->>>>>>> 31274d9d
+        (_('Justice'),      {'fields': ('banned_users',)}),
     )
     list_display = ('key', 'name', 'is_public', 'is_rated', 'start_time', 'end_time',
                     'time_limit', 'time_bonus', 'first_submission_bonus', 'user_count')
