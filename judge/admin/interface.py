--- conflicted
+++ resolved
@@ -1,10 +1,6 @@
 from django.contrib import admin
 from django.contrib.auth.models import User
-<<<<<<< HEAD
-from django.contrib.flatpages.admin import FlatPageAdmin, FlatpageForm
-=======
 from django.contrib.flatpages.admin import FlatPageAdmin as OldFlatPageAdmin, FlatpageForm as OldFlatpageForm
->>>>>>> 432b73e3
 from django.forms import ModelForm
 from django.urls import NoReverseMatch, reverse, reverse_lazy
 from django.utils.html import format_html
@@ -46,17 +42,6 @@
         return result
 
 
-<<<<<<< HEAD
-class FlatPageForm(FlatpageForm):
-    class Meta:
-        widgets = {
-            'content': AdminMartorWidget(attrs={'data-markdownfy-url': reverse_lazy('flatpage_preview')}),
-        }
-
-
-class FlatPageAdmin(VersionAdmin, FlatPageAdmin):
-    form = FlatPageForm
-=======
 class FlatpageForm(OldFlatpageForm):
     class Meta(OldFlatpageForm.Meta):
         widgets = {'content': AdminMartorWidget(attrs={'data-markdownfy-url': reverse_lazy('flatpage_preview')})}
@@ -64,7 +49,6 @@
 
 class FlatPageAdmin(VersionAdmin, OldFlatPageAdmin):
     form = FlatpageForm
->>>>>>> 432b73e3
 
 
 class BlogPostForm(ModelForm):
