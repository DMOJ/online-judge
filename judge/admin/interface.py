from django.contrib import admin
from django.contrib.auth.models import User
from django.contrib.flatpages.admin import FlatPageAdmin, FlatpageForm
from django.forms import ModelForm
from django.urls import NoReverseMatch, reverse, reverse_lazy
from django.utils.html import format_html
from django.utils.translation import gettext_lazy as _
from mptt.admin import DraggableMPTTAdmin
from reversion.admin import VersionAdmin

from judge.dblock import LockModel
from judge.models import NavigationBar
from judge.widgets import AdminHeavySelect2MultipleWidget, AdminHeavySelect2Widget, HeavyPreviewAdminPageDownWidget


class NavigationBarAdmin(DraggableMPTTAdmin):
    list_display = DraggableMPTTAdmin.list_display + ('key', 'linked_path')
    fields = ('key', 'label', 'path', 'order', 'regex', 'parent')
    list_editable = ()  # Bug in SortableModelAdmin: 500 without list_editable being set
    mptt_level_indent = 20
    sortable = 'order'

    def __init__(self, *args, **kwargs):
        super(NavigationBarAdmin, self).__init__(*args, **kwargs)
        self.__save_model_calls = 0

    def linked_path(self, obj):
        return format_html(u'<a href="{0}" target="_blank">{0}</a>', obj.path)
    linked_path.short_description = _('link path')

    def save_model(self, request, obj, form, change):
        self.__save_model_calls += 1
        return super(NavigationBarAdmin, self).save_model(request, obj, form, change)

    def changelist_view(self, request, extra_context=None):
        self.__save_model_calls = 0
        with NavigationBar.objects.disable_mptt_updates():
            result = super(NavigationBarAdmin, self).changelist_view(request, extra_context)
        if self.__save_model_calls:
            with LockModel(write=(NavigationBar,)):
                NavigationBar.objects.rebuild()
        return result


class FlatPageForm(FlatpageForm):
    class Meta:
        widgets = {}
        if HeavyPreviewAdminPageDownWidget is not None:
            widgets['content'] = HeavyPreviewAdminPageDownWidget(preview=reverse_lazy('flatpage_preview'))


class FlatPageAdmin(VersionAdmin, FlatPageAdmin):
    form = FlatPageForm


class BlogPostForm(ModelForm):
    def __init__(self, *args, **kwargs):
        super(BlogPostForm, self).__init__(*args, **kwargs)
        self.fields['authors'].widget.can_add_related = False

    class Meta:
        widgets = {
<<<<<<< HEAD
            'authors': HeavySelect2MultipleWidget(data_view='profile_select2', attrs={'style': 'width: 100%'}),
            'organizations': HeavySelect2MultipleWidget(data_view='organization_select2',
                                                        attrs={'style': 'width: 100%'}),
=======
            'authors': AdminHeavySelect2MultipleWidget(data_view='profile_select2', attrs={'style': 'width: 100%'}),
>>>>>>> 8c832cf5
        }

        if HeavyPreviewAdminPageDownWidget is not None:
            widgets['content'] = HeavyPreviewAdminPageDownWidget(preview=reverse_lazy('blog_preview'))
            widgets['summary'] = HeavyPreviewAdminPageDownWidget(preview=reverse_lazy('blog_preview'))


class BlogPostAdmin(VersionAdmin):
    fieldsets = (
        (None, {'fields': ('title', 'slug', 'authors', 'visible', 'sticky', 'publish_on',
                           'is_organization_private', 'organizations')}),
        (_('Content'), {'fields': ('content', 'og_image',)}),
        (_('Summary'), {'classes': ('collapse',), 'fields': ('summary',)}),
    )
    prepopulated_fields = {'slug': ('title',)}
    list_display = ('id', 'title', 'visible', 'sticky', 'publish_on')
    list_display_links = ('id', 'title')
    ordering = ('-publish_on',)
    form = BlogPostForm
    date_hierarchy = 'publish_on'

    def has_change_permission(self, request, obj=None):
        return (request.user.has_perm('judge.edit_all_post') or
                request.user.has_perm('judge.change_blogpost') and (
                    obj is None or
                    obj.authors.filter(id=request.profile.id).exists()))


class SolutionForm(ModelForm):
    def __init__(self, *args, **kwargs):
        super(SolutionForm, self).__init__(*args, **kwargs)
        self.fields['authors'].widget.can_add_related = False

    class Meta:
        widgets = {
            'authors': AdminHeavySelect2MultipleWidget(data_view='profile_select2', attrs={'style': 'width: 100%'}),
            'problem': AdminHeavySelect2Widget(data_view='problem_select2', attrs={'style': 'width: 250px'}),
        }

        if HeavyPreviewAdminPageDownWidget is not None:
            widgets['content'] = HeavyPreviewAdminPageDownWidget(preview=reverse_lazy('solution_preview'))


class LicenseForm(ModelForm):
    class Meta:
        if HeavyPreviewAdminPageDownWidget is not None:
            widgets = {'text': HeavyPreviewAdminPageDownWidget(preview=reverse_lazy('license_preview'))}


class LicenseAdmin(admin.ModelAdmin):
    fields = ('key', 'link', 'name', 'display', 'icon', 'text')
    list_display = ('name', 'key')
    form = LicenseForm


class UserListFilter(admin.SimpleListFilter):
    title = _('user')
    parameter_name = 'user'

    def lookups(self, request, model_admin):
        return User.objects.filter(is_staff=True).values_list('id', 'username')

    def queryset(self, request, queryset):
        if self.value():
            return queryset.filter(user_id=self.value(), user__is_staff=True)
        return queryset


class LogEntryAdmin(admin.ModelAdmin):
    readonly_fields = ('user', 'content_type', 'object_id', 'object_repr', 'action_flag', 'change_message')
    list_display = ('__str__', 'action_time', 'user', 'content_type', 'object_link')
    search_fields = ('object_repr', 'change_message')
    list_filter = (UserListFilter, 'content_type')
    list_display_links = None
    actions = None

    def has_add_permission(self, request):
        return False

    def has_change_permission(self, request, obj=None):
        return obj is None and request.user.is_superuser

    def has_delete_permission(self, request, obj=None):
        return False

    def object_link(self, obj):
        if obj.is_deletion():
            link = obj.object_repr
        else:
            ct = obj.content_type
            try:
                link = format_html('<a href="{1}">{0}</a>', obj.object_repr,
                                   reverse('admin:%s_%s_change' % (ct.app_label, ct.model), args=(obj.object_id,)))
            except NoReverseMatch:
                link = obj.object_repr
        return link
    object_link.admin_order_field = 'object_repr'
    object_link.short_description = _('object')

    def queryset(self, request):
        return super().queryset(request).prefetch_related('content_type')<|MERGE_RESOLUTION|>--- conflicted
+++ resolved
@@ -60,13 +60,9 @@
 
     class Meta:
         widgets = {
-<<<<<<< HEAD
-            'authors': HeavySelect2MultipleWidget(data_view='profile_select2', attrs={'style': 'width: 100%'}),
-            'organizations': HeavySelect2MultipleWidget(data_view='organization_select2',
+            'authors': AdminHeavySelect2MultipleWidget(data_view='profile_select2', attrs={'style': 'width: 100%'}),
+            'organizations': AdminHeavySelect2MultipleWidget(data_view='organization_select2',
                                                         attrs={'style': 'width: 100%'}),
-=======
-            'authors': AdminHeavySelect2MultipleWidget(data_view='profile_select2', attrs={'style': 'width: 100%'}),
->>>>>>> 8c832cf5
         }
 
         if HeavyPreviewAdminPageDownWidget is not None:
