from django.contrib import admin
from django.forms import ModelForm
from django.utils.html import format_html
from django.utils.translation import ugettext_lazy as _, ugettext, ungettext
from reversion.admin import VersionAdmin

from django_ace import AceWidget
from judge.models import Profile
from judge.widgets import GenerateKeyTextInputButton, Select2Widget, AdminPagedownWidget

class ProfileForm(ModelForm):
    def __init__(self, *args, **kwargs):
        super(ProfileForm, self).__init__(*args, **kwargs)
        self.fields['current_contest'].queryset = self.instance.contest_history.select_related('contest') \
            .only('contest__name', 'user_id', 'virtual')
        self.fields['current_contest'].label_from_instance = \
            lambda obj: '%s v%d' % (obj.contest.name, obj.virtual) if obj.virtual else obj.contest.name

    class Meta:
        widgets = {
            'timezone': Select2Widget,
            'language': Select2Widget,
            'ace_theme': Select2Widget,
            'current_contest': Select2Widget,
            'api_token': GenerateKeyTextInputButton(charset="ABCDEFGHIJKLMNOPQRSTUVWXYZ234567", length=32),
        }
        if AdminPagedownWidget is not None:
            widgets['about'] = AdminPagedownWidget


class TimezoneFilter(admin.SimpleListFilter):
    title = _('timezone')
    parameter_name = 'timezone'

    def lookups(self, request, model_admin):
        return Profile.objects.values_list('timezone', 'timezone').distinct().order_by('timezone')

    def queryset(self, request, queryset):
        if self.value() is None:
            return queryset
        return queryset.filter(timezone=self.value())

class ProfileAdmin(VersionAdmin):
<<<<<<< HEAD
    form = ProfileForm
    fieldsets = (
        (None,                  {'fields': ('user', 'display_rank')}),
        (_('User Settings'),    {'fields': ('organizations', 'timezone', 'language', 'ace_theme', 'math_engine')}),
        (_('Administration'),   {'fields': ('is_contest_account', 'mute', 'is_unlisted', 'is_totp_enabled',
                                            'api_token', 'last_access', 'ip', 'current_contest', 'notes')}),
        (_('Text Fields'),      {'fields': ('about', 'user_script')}),
    )
    list_display = ('user', 'full_name', 'email', 'is_totp_enabled', 'is_contest_account',
                    'date_joined', 'last_access', 'ip', 'show_public')
    ordering = ('user__username',)
    search_fields = ('user__username', 'user__first_name', 'user__last_name', 'ip', 'user__email')
=======
    fields = ('user', 'display_rank', 'about', 'organizations', 'timezone', 'language', 'ace_theme',
              'math_engine', 'last_access', 'ip', 'mute', 'is_unlisted', 'notes', 'is_totp_enabled', 'user_script', 'current_contest')
    readonly_fields = ('user',)
    list_display = ('admin_user_admin', 'email', 'is_totp_enabled', 'timezone_full',
                    'date_joined', 'last_access', 'ip', 'show_public')
    ordering = ('user__username',)
    search_fields = ('user__username', 'ip', 'user__email')
>>>>>>> 2ed9213d
    list_filter = ('language', TimezoneFilter)
    actions = ('recalculate_points',)
    actions_on_top = True
    actions_on_bottom = True

    def get_queryset(self, request):
        return super(ProfileAdmin, self).get_queryset(request).select_related('user')

    def get_fieldsets(self, request, obj=None):
        if request.user.has_perm('judge.totp'):
            fieldsets = self.fieldsets[:]
            fields = list(fieldsets[2][1]['fields'])
            if 'totp_key' not in fields:
                fields.insert(fields.index('is_totp_enabled') + 1, 'totp_key')
            fieldsets[2][1]['fields'] = tuple(fields)
            return fieldsets
        else:
            return self.fieldsets

    def get_readonly_fields(self, request, obj=None):
        fields = self.readonly_fields
        if not request.user.has_perm('judge.totp'):
            fields += ('is_totp_enabled',)
        return fields

    def show_public(self, obj):
        return format_html(u'<a href="{0}" style="white-space:nowrap;">{1}</a>',
                           obj.get_absolute_url(), ugettext('View on site'))
    show_public.short_description = ''

    def admin_user_admin(self, obj):
        return obj.username
    admin_user_admin.admin_order_field = 'user__username'
    admin_user_admin.short_description = _('User')

    def full_name(self, obj):
        return obj.user.get_full_name()
    full_name.admin_order_field = 'full_name'
    full_name.short_description = _('Name')

    def email(self, obj):
        return obj.user.email
    email.admin_order_field = 'user__email'
    email.short_description = _('Email')

    def timezone_full(self, obj):
        return obj.timezone
    timezone_full.admin_order_field = 'timezone'
    timezone_full.short_description = _('Timezone')

    def date_joined(self, obj):
        return obj.user.date_joined
    date_joined.admin_order_field = 'user__date_joined'
    date_joined.short_description = _('date joined')

    def recalculate_points(self, request, queryset):
        count = 0
        for profile in queryset:
            profile.calculate_points()
            count += 1
        self.message_user(request, ungettext('%d user have scores recalculated.',
                                             '%d users have scores recalculated.',
                                             count) % count)
    recalculate_points.short_description = _('Recalculate scores')

    def get_form(self, request, obj=None, **kwargs):
        form = super(ProfileAdmin, self).get_form(request, obj, **kwargs)
        form.base_fields['user_script'].widget = AceWidget('javascript', request.user.profile.ace_theme)
        return form<|MERGE_RESOLUTION|>--- conflicted
+++ resolved
@@ -41,7 +41,6 @@
         return queryset.filter(timezone=self.value())
 
 class ProfileAdmin(VersionAdmin):
-<<<<<<< HEAD
     form = ProfileForm
     fieldsets = (
         (None,                  {'fields': ('user', 'display_rank')}),
@@ -54,15 +53,6 @@
                     'date_joined', 'last_access', 'ip', 'show_public')
     ordering = ('user__username',)
     search_fields = ('user__username', 'user__first_name', 'user__last_name', 'ip', 'user__email')
-=======
-    fields = ('user', 'display_rank', 'about', 'organizations', 'timezone', 'language', 'ace_theme',
-              'math_engine', 'last_access', 'ip', 'mute', 'is_unlisted', 'notes', 'is_totp_enabled', 'user_script', 'current_contest')
-    readonly_fields = ('user',)
-    list_display = ('admin_user_admin', 'email', 'is_totp_enabled', 'timezone_full',
-                    'date_joined', 'last_access', 'ip', 'show_public')
-    ordering = ('user__username',)
-    search_fields = ('user__username', 'ip', 'user__email')
->>>>>>> 2ed9213d
     list_filter = ('language', TimezoneFilter)
     actions = ('recalculate_points',)
     actions_on_top = True
