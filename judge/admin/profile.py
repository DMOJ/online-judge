from django.contrib import admin
from django.forms import ModelForm
from django.urls import reverse_lazy
from django.utils.html import format_html
from django.utils.translation import gettext, gettext_lazy as _, ungettext
from reversion.admin import VersionAdmin

from django_ace import AceWidget
from judge.models import Profile, WebAuthnCredential
from judge.utils.views import NoBatchDeleteMixin
from judge.widgets import AdminMartorWidget, AdminSelect2Widget


class ProfileForm(ModelForm):
    def __init__(self, *args, **kwargs):
        super(ProfileForm, self).__init__(*args, **kwargs)
        if 'current_contest' in self.base_fields:
            # form.fields['current_contest'] does not exist when the user has only view permission on the model.
            self.fields['current_contest'].queryset = self.instance.contest_history.select_related('contest') \
                .only('contest__name', 'user_id', 'virtual')
            self.fields['current_contest'].label_from_instance = \
                lambda obj: '%s v%d' % (obj.contest.name, obj.virtual) if obj.virtual else obj.contest.name

    class Meta:
        widgets = {
            'timezone': AdminSelect2Widget,
            'language': AdminSelect2Widget,
            'ace_theme': AdminSelect2Widget,
            'current_contest': AdminSelect2Widget,
            'about': AdminMartorWidget(attrs={'data-markdownfy-url': reverse_lazy('profile_preview')}),
        }


class TimezoneFilter(admin.SimpleListFilter):
    title = _('timezone')
    parameter_name = 'timezone'

    def lookups(self, request, model_admin):
        return Profile.objects.values_list('timezone', 'timezone').distinct().order_by('timezone')

    def queryset(self, request, queryset):
        if self.value() is None:
            return queryset
        return queryset.filter(timezone=self.value())


class WebAuthnInline(admin.TabularInline):
    model = WebAuthnCredential
    readonly_fields = ('cred_id', 'public_key', 'counter')
    extra = 0

    def has_add_permission(self, request):
        return False


class ProfileAdmin(NoBatchDeleteMixin, VersionAdmin):
    form = ProfileForm
    fieldsets = (
        (None, {'fields': ('user', 'display_rank')}),
        (_('User Settings'), {'fields': ('organizations', 'timezone', 'language', 'ace_theme', 'math_engine')}),
        (_('Administration'), {'fields': ('is_external_user', 'mute', 'is_unlisted', 'is_totp_enabled',
                                          'last_access', 'ip', 'current_contest', 'notes')}),
        (_('Text Fields'), {'fields': ('about', 'user_script')}),
    )
    list_display = ('user', 'full_name', 'email', 'is_totp_enabled', 'is_external_user',
                    'date_joined', 'last_access', 'ip', 'show_public')
    ordering = ('user__username',)
    search_fields = ('user__username', 'user__first_name', 'user__last_name', 'ip', 'user__email')
    list_filter = ('language', TimezoneFilter)
    actions = ('recalculate_points',)
    actions_on_top = True
    actions_on_bottom = True
<<<<<<< HEAD
=======
    form = ProfileForm
    inlines = [WebAuthnInline]
>>>>>>> 47bb86e0

    def get_queryset(self, request):
        return super(ProfileAdmin, self).get_queryset(request).select_related('user')

    def get_fieldsets(self, request, obj=None):
        if request.user.has_perm('judge.totp'):
            fieldsets = self.fieldsets[:]
            fields = list(fieldsets[2][1]['fields'])
            if 'totp_key' not in fields:
                fields.insert(fields.index('is_totp_enabled') + 1, 'totp_key')
                fields.insert(fields.index('totp_key') + 1, 'scratch_codes')
            fieldsets[2][1]['fields'] = tuple(fields)
            return fieldsets
        else:
            return self.fieldsets

    def get_readonly_fields(self, request, obj=None):
        fields = self.readonly_fields
        if not request.user.has_perm('judge.totp'):
            fields += ('is_totp_enabled',)
        return fields

    def show_public(self, obj):
        return format_html('<a href="{0}" style="white-space:nowrap;">{1}</a>',
                           obj.get_absolute_url(), gettext('View on site'))
    show_public.short_description = ''

    def admin_user_admin(self, obj):
        return obj.username
    admin_user_admin.admin_order_field = 'user__username'
    admin_user_admin.short_description = _('User')

    def full_name(self, obj):
        return obj.user.get_full_name()
    full_name.short_description = _('Name')

    def email(self, obj):
        return obj.user.email
    email.admin_order_field = 'user__email'
    email.short_description = _('Email')

    def timezone_full(self, obj):
        return obj.timezone
    timezone_full.admin_order_field = 'timezone'
    timezone_full.short_description = _('Timezone')

    def date_joined(self, obj):
        return obj.user.date_joined
    date_joined.admin_order_field = 'user__date_joined'
    date_joined.short_description = _('date joined')

    def recalculate_points(self, request, queryset):
        count = 0
        for profile in queryset:
            profile.calculate_points()
            count += 1
        self.message_user(request, ungettext('%d user have scores recalculated.',
                                             '%d users have scores recalculated.',
                                             count) % count)
    recalculate_points.short_description = _('Recalculate scores')

    def get_form(self, request, obj=None, **kwargs):
        form = super(ProfileAdmin, self).get_form(request, obj, **kwargs)
        if 'user_script' in form.base_fields:
            # form.base_fields['user_script'] does not exist when the user has only view permission on the model.
            form.base_fields['user_script'].widget = AceWidget('javascript', request.profile.ace_theme)
        return form<|MERGE_RESOLUTION|>--- conflicted
+++ resolved
@@ -70,11 +70,8 @@
     actions = ('recalculate_points',)
     actions_on_top = True
     actions_on_bottom = True
-<<<<<<< HEAD
-=======
     form = ProfileForm
     inlines = [WebAuthnInline]
->>>>>>> 47bb86e0
 
     def get_queryset(self, request):
         return super(ProfileAdmin, self).get_queryset(request).select_related('user')
