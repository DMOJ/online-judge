--- conflicted
+++ resolved
@@ -67,19 +67,13 @@
 
     def get_fieldsets(self, request, obj=None):
         if request.user.has_perm('judge.totp'):
-<<<<<<< HEAD
             fieldsets = self.fieldsets[:]
             fields = list(fieldsets[2][1]['fields'])
             if 'totp_key' not in fields:
                 fields.insert(fields.index('is_totp_enabled') + 1, 'totp_key')
+                fields.insert(fields.index('totp_key') + 1, 'scratch_codes')
             fieldsets[2][1]['fields'] = tuple(fields)
             return fieldsets
-=======
-            fields = list(self.fields)
-            fields.insert(fields.index('is_totp_enabled') + 1, 'totp_key')
-            fields.insert(fields.index('totp_key') + 1, 'scratch_codes')
-            return tuple(fields)
->>>>>>> 139dbb61
         else:
             return self.fieldsets
 
