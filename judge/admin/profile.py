from django.contrib import admin
from django.forms import ModelForm
from django.utils.html import format_html
from django.utils.translation import gettext, gettext_lazy as _, ungettext
from reversion.admin import VersionAdmin

from django_ace import AceWidget
from judge.models import Profile
<<<<<<< HEAD
from judge.widgets import AdminPagedownWidget, AdminSelect2Widget, GenerateKeyTextInputButton
=======
from judge.utils.views import NoBatchDeleteMixin
from judge.widgets import AdminPagedownWidget, AdminSelect2Widget
>>>>>>> 24bb0dca


class ProfileForm(ModelForm):
    def __init__(self, *args, **kwargs):
        super(ProfileForm, self).__init__(*args, **kwargs)
        if 'current_contest' in self.base_fields:
            # form.fields['current_contest'] does not exist when the user has only view permission on the model.
            self.fields['current_contest'].queryset = self.instance.contest_history.select_related('contest') \
                .only('contest__name', 'user_id', 'virtual')
            self.fields['current_contest'].label_from_instance = \
                lambda obj: '%s v%d' % (obj.contest.name, obj.virtual) if obj.virtual else obj.contest.name

    class Meta:
        widgets = {
            'timezone': AdminSelect2Widget,
            'language': AdminSelect2Widget,
            'ace_theme': AdminSelect2Widget,
            'current_contest': AdminSelect2Widget,
            'api_token': GenerateKeyTextInputButton(charset="ABCDEFGHIJKLMNOPQRSTUVWXYZ234567", length=32),
        }
        if AdminPagedownWidget is not None:
            widgets['about'] = AdminPagedownWidget


class TimezoneFilter(admin.SimpleListFilter):
    title = _('timezone')
    parameter_name = 'timezone'

    def lookups(self, request, model_admin):
        return Profile.objects.values_list('timezone', 'timezone').distinct().order_by('timezone')

    def queryset(self, request, queryset):
        if self.value() is None:
            return queryset
        return queryset.filter(timezone=self.value())


<<<<<<< HEAD
class ProfileAdmin(VersionAdmin):
    form = ProfileForm
    fieldsets = (
        (None, {'fields': ('user', 'display_rank')}),
        (_('User Settings'), {'fields': ('organizations', 'timezone', 'language', 'ace_theme', 'math_engine')}),
        (_('Administration'), {'fields': ('is_external_user', 'mute', 'is_unlisted', 'is_totp_enabled',
                                          'api_token', 'last_access', 'ip', 'current_contest', 'notes')}),
        (_('Text Fields'), {'fields': ('about', 'user_script')}),
    )
    list_display = ('user', 'full_name', 'email', 'is_totp_enabled', 'is_external_user',
=======
class ProfileAdmin(NoBatchDeleteMixin, VersionAdmin):
    fields = ('user', 'display_rank', 'about', 'organizations', 'timezone', 'language', 'ace_theme',
              'math_engine', 'last_access', 'ip', 'mute', 'is_unlisted', 'notes', 'is_totp_enabled', 'user_script',
              'current_contest')
    readonly_fields = ('user',)
    list_display = ('admin_user_admin', 'email', 'is_totp_enabled', 'timezone_full',
>>>>>>> 24bb0dca
                    'date_joined', 'last_access', 'ip', 'show_public')
    ordering = ('user__username',)
    search_fields = ('user__username', 'user__first_name', 'user__last_name', 'ip', 'user__email')
    list_filter = ('language', TimezoneFilter)
    actions = ('recalculate_points',)
    actions_on_top = True
    actions_on_bottom = True

    def get_queryset(self, request):
        return super(ProfileAdmin, self).get_queryset(request).select_related('user')

    def get_fieldsets(self, request, obj=None):
        if request.user.has_perm('judge.totp'):
            fieldsets = self.fieldsets[:]
            fields = list(fieldsets[2][1]['fields'])
            if 'totp_key' not in fields:
                fields.insert(fields.index('is_totp_enabled') + 1, 'totp_key')
            fieldsets[2][1]['fields'] = tuple(fields)
            return fieldsets
        else:
            return self.fieldsets

    def get_readonly_fields(self, request, obj=None):
        fields = self.readonly_fields
        if not request.user.has_perm('judge.totp'):
            fields += ('is_totp_enabled',)
        return fields

    def show_public(self, obj):
        return format_html('<a href="{0}" style="white-space:nowrap;">{1}</a>',
                           obj.get_absolute_url(), gettext('View on site'))
    show_public.short_description = ''

    def admin_user_admin(self, obj):
        return obj.username
    admin_user_admin.admin_order_field = 'user__username'
    admin_user_admin.short_description = _('User')

    def full_name(self, obj):
        return obj.user.get_full_name()
    full_name.admin_order_field = 'full_name'
    full_name.short_description = _('Name')

    def email(self, obj):
        return obj.user.email
    email.admin_order_field = 'user__email'
    email.short_description = _('Email')

    def timezone_full(self, obj):
        return obj.timezone
    timezone_full.admin_order_field = 'timezone'
    timezone_full.short_description = _('Timezone')

    def date_joined(self, obj):
        return obj.user.date_joined
    date_joined.admin_order_field = 'user__date_joined'
    date_joined.short_description = _('date joined')

    def recalculate_points(self, request, queryset):
        count = 0
        for profile in queryset:
            profile.calculate_points()
            count += 1
        self.message_user(request, ungettext('%d user have scores recalculated.',
                                             '%d users have scores recalculated.',
                                             count) % count)
    recalculate_points.short_description = _('Recalculate scores')

    def get_form(self, request, obj=None, **kwargs):
        form = super(ProfileAdmin, self).get_form(request, obj, **kwargs)
        if 'user_script' in form.base_fields:
            # form.base_fields['user_script'] does not exist when the user has only view permission on the model.
            form.base_fields['user_script'].widget = AceWidget('javascript', request.profile.ace_theme)
        return form<|MERGE_RESOLUTION|>--- conflicted
+++ resolved
@@ -6,12 +6,8 @@
 
 from django_ace import AceWidget
 from judge.models import Profile
-<<<<<<< HEAD
+from judge.utils.views import NoBatchDeleteMixin
 from judge.widgets import AdminPagedownWidget, AdminSelect2Widget, GenerateKeyTextInputButton
-=======
-from judge.utils.views import NoBatchDeleteMixin
-from judge.widgets import AdminPagedownWidget, AdminSelect2Widget
->>>>>>> 24bb0dca
 
 
 class ProfileForm(ModelForm):
@@ -49,8 +45,7 @@
         return queryset.filter(timezone=self.value())
 
 
-<<<<<<< HEAD
-class ProfileAdmin(VersionAdmin):
+class ProfileAdmin(NoBatchDeleteMixin, VersionAdmin):
     form = ProfileForm
     fieldsets = (
         (None, {'fields': ('user', 'display_rank')}),
@@ -60,14 +55,6 @@
         (_('Text Fields'), {'fields': ('about', 'user_script')}),
     )
     list_display = ('user', 'full_name', 'email', 'is_totp_enabled', 'is_external_user',
-=======
-class ProfileAdmin(NoBatchDeleteMixin, VersionAdmin):
-    fields = ('user', 'display_rank', 'about', 'organizations', 'timezone', 'language', 'ace_theme',
-              'math_engine', 'last_access', 'ip', 'mute', 'is_unlisted', 'notes', 'is_totp_enabled', 'user_script',
-              'current_contest')
-    readonly_fields = ('user',)
-    list_display = ('admin_user_admin', 'email', 'is_totp_enabled', 'timezone_full',
->>>>>>> 24bb0dca
                     'date_joined', 'last_access', 'ip', 'show_public')
     ordering = ('user__username',)
     search_fields = ('user__username', 'user__first_name', 'user__last_name', 'ip', 'user__email')
