--- conflicted
+++ resolved
@@ -207,32 +207,12 @@
             return profile and profile.current_contest is not None and profile.current_contest.contest == self
         return False
 
-<<<<<<< HEAD
-    def can_see_scoreboard(self, user):
-        if self.can_see_full_scoreboard(user):
-            return True
-        if not self.is_accessible_by(user):
-            return False
-        if not self.can_join:
-            return False
-        if self.hide_scoreboard and not self.is_in_contest(user) and self.end_time > self._now:
-            return False
-        if self.partially_hide_scoreboard and not self.has_completed_contest(user):
-            return False
-        return True
-
-    def can_see_full_scoreboard(self, user):
-        if self.is_editable_by(user):
-            return True
-        if not self.is_accessible_by(user):
-=======
     def can_see_own_scoreboard(self, user):
         if self.can_see_full_scoreboard(user):
             return True
         if not self.can_join:
             return False
         if not self.show_scoreboard and not self.is_in_contest(user):
->>>>>>> ca21a0cf
             return False
         return True
 
@@ -245,19 +225,19 @@
             return True
         if user.is_authenticated and self.view_contest_scoreboard.filter(id=user.profile.id).exists():
             return True
-<<<<<<< HEAD
-        if not self.show_scoreboard:
-            return False
-        if self.partially_hide_scoreboard and not self.has_completed_contest(user):
-=======
+        if self.partially_hide_scoreboard and self.has_completed_contest(user):
+            return True
         return False
 
     @cached_property
     def show_scoreboard(self):
         if not self.can_join:
             return False
+        if self.partially_hide_scoreboard:
+            return False
         if self.hide_scoreboard and not self.ended:
->>>>>>> ca21a0cf
+            return False
+        if self.hide_scoreboard and self.permanently_hide_scoreboard:
             return False
         return True
 
@@ -311,17 +291,6 @@
 
     update_user_count.alters_data = True
 
-<<<<<<< HEAD
-    @cached_property
-    def show_scoreboard(self):
-        if not self.can_join:
-            return False
-        if self.hide_scoreboard and not self.ended:
-            return False
-        if self.hide_scoreboard and self.permanently_hide_scoreboard:
-            return False
-        return True
-
     def can_register(self, user):
         if self.require_registration:
             if not self.registration_start_time <= self._now <= self.registration_end_time:
@@ -358,8 +327,6 @@
             return True
         return False
 
-=======
->>>>>>> ca21a0cf
     class Inaccessible(Exception):
         pass
 
