from django.core.exceptions import ValidationError
from django.core.validators import MaxValueValidator, MinValueValidator, RegexValidator
from django.db import models, transaction
from django.db.models import CASCADE, Q
from django.urls import reverse
from django.utils import timezone
from django.utils.functional import cached_property
from django.utils.translation import gettext, gettext_lazy as _
from jsonfield import JSONField
from lupa import LuaRuntime
from moss import MOSS_LANG_C, MOSS_LANG_CC, MOSS_LANG_JAVA, MOSS_LANG_PYTHON

from judge import contest_format
from judge.models.problem import Problem
from judge.models.profile import Organization, Profile
from judge.models.submission import Submission
from judge.ratings import rate_contest

__all__ = ['Contest', 'ContestTag', 'ContestParticipation', 'ContestProblem', 'ContestSubmission', 'Rating']


class MinValueOrNoneValidator(MinValueValidator):
    def compare(self, a, b):
        return a is not None and b is not None and super().compare(a, b)


class ContestTag(models.Model):
    color_validator = RegexValidator('^#(?:[A-Fa-f0-9]{3}){1,2}$', _('Invalid colour.'))

    name = models.CharField(max_length=20, verbose_name=_('tag name'), unique=True,
                            validators=[RegexValidator(r'^[a-z-]+$', message=_('Lowercase letters and hyphens only.'))])
    color = models.CharField(max_length=7, verbose_name=_('tag colour'), validators=[color_validator])
    description = models.TextField(verbose_name=_('tag description'), blank=True)

    def __str__(self):
        return self.name

    def get_absolute_url(self):
        return reverse('contest_tag', args=[self.name])

    @property
    def text_color(self, cache={}):
        if self.color not in cache:
            if len(self.color) == 4:
                r, g, b = [ord(bytes.fromhex(i * 2)) for i in self.color[1:]]
            else:
                r, g, b = [i for i in bytes.fromhex(self.color[1:])]
            cache[self.color] = '#000' if 299 * r + 587 * g + 144 * b > 140000 else '#fff'
        return cache[self.color]

    class Meta:
        verbose_name = _('contest tag')
        verbose_name_plural = _('contest tags')


class Contest(models.Model):
    SCOREBOARD_HIDDEN = 'H'
    SCOREBOARD_VISIBLE = 'V'
    SCOREBOARD_AFTER_CONTEST = 'C'
    SCOREBOARD_AFTER_PARTICIPATION = 'P'
    SCOREBOARD_VISIBILITY = (
        (SCOREBOARD_HIDDEN, _('Hidden')),
        (SCOREBOARD_VISIBLE, _('Visible')),
        (SCOREBOARD_AFTER_CONTEST, _('Hidden for duration of contest')),
        (SCOREBOARD_AFTER_PARTICIPATION, _('Hidden for duration of participation')),
    )
    key = models.CharField(max_length=20, verbose_name=_('contest id'), unique=True,
                           validators=[RegexValidator('^[a-z0-9]+$', _('Contest id must be ^[a-z0-9]+$'))])
    name = models.CharField(max_length=100, verbose_name=_('contest name'), db_index=True)
    authors = models.ManyToManyField(Profile, help_text=_('These users will be able to edit the contest.'),
                                     related_name='authors+')
    curators = models.ManyToManyField(Profile, help_text=_('These users will be able to edit the contest, '
                                                           'but will not be listed as authors.'),
                                      related_name='curators+', blank=True)
    testers = models.ManyToManyField(Profile, help_text=_('These users will be able to view the contest, '
                                                          'but not edit it.'),
                                     blank=True, related_name='testers+')
    description = models.TextField(verbose_name=_('description'), blank=True)
    problems = models.ManyToManyField(Problem, verbose_name=_('problems'), through='ContestProblem')
    start_time = models.DateTimeField(verbose_name=_('start time'), db_index=True)
    end_time = models.DateTimeField(verbose_name=_('end time'), db_index=True)
    time_limit = models.DurationField(verbose_name=_('time limit'), blank=True, null=True)
    is_visible = models.BooleanField(verbose_name=_('publicly visible'), default=False,
                                     help_text=_('Should be set even for organization-private contests, where it '
                                                 'determines whether the contest is visible to members of the '
                                                 'specified organizations.'))
    is_external = models.BooleanField(verbose_name=_('external contest'), default=False,
                                      help_text=_('Whether this contest is visible to external users.'))
    is_virtualable = models.BooleanField(verbose_name=_('virtualable'), default=True,
                                         help_text=_('Whether a user can virtually participate '
                                                     'in this contest or not.'))
    is_rated = models.BooleanField(verbose_name=_('contest rated'), help_text=_('Whether this contest can be rated.'),
                                   default=False)
    require_registration = models.BooleanField(verbose_name=_('require registration'), default=False,
                                               help_text=_('Whether the user must be registered before being '
                                                           'able to join the contest.'))
    registration_page = models.TextField(verbose_name=_('registration page'), blank=True, null=True,
                                         help_text=_('Flatpage to display when registering. Use name="" for form '
                                                     'identifiers that will be stored in the registrations.'))
    registration_start_time = models.DateTimeField(verbose_name=_('registration start time'),
                                                   help_text=_('Allow registration starting at the specified time.'),
                                                   blank=True, null=True)
    registration_end_time = models.DateTimeField(verbose_name=_('registration end time'),
                                                 help_text=_('Allow registration until the specified time.'),
                                                 blank=True, null=True)
    view_contest_scoreboard = models.ManyToManyField(Profile, verbose_name=_('view contest scoreboard'), blank=True,
                                                     related_name='view_contest_scoreboard',
                                                     help_text=_('These users will be able to view the scoreboard.'))
    scoreboard_visibility = models.CharField(verbose_name=_('scoreboard visibility'), default=SCOREBOARD_VISIBLE,
                                             max_length=1, help_text=_('Scoreboard visibility through the duration '
                                                                       'of the contest'), choices=SCOREBOARD_VISIBILITY)
    use_clarifications = models.BooleanField(verbose_name=_('no comments'),
                                             help_text=_('Use clarification system instead of comments.'),
                                             default=True)
    rating_floor = models.IntegerField(verbose_name=('rating floor'), help_text=_('Rating floor for contest'),
                                       null=True, blank=True)
    rating_ceiling = models.IntegerField(verbose_name=('rating ceiling'), help_text=_('Rating ceiling for contest'),
                                         null=True, blank=True)
    rate_all = models.BooleanField(verbose_name=_('rate all'), help_text=_('Rate all users who joined.'), default=False)
    rate_exclude = models.ManyToManyField(Profile, verbose_name=_('exclude from ratings'), blank=True,
                                          related_name='rate_exclude+')
    is_organization_private = models.BooleanField(verbose_name=_('completely private to organizations'),
                                                  help_text=_('Whether only specified organizations can view '
                                                              'and join this contest.'),
                                                  default=False)
    is_private_viewable = models.BooleanField(verbose_name=_('viewable but private to organizations'),
                                              help_text=_('Whether only specified organizations can join the '
                                                          'contest, but everyone can view.'),
                                              default=False)
    is_private = models.BooleanField(verbose_name=_('private to specific users'), default=False)
    private_contestants = models.ManyToManyField(Profile, blank=True, verbose_name=_('private contestants'),
                                                 help_text=_('If private, only these users may see the contest'),
                                                 related_name='private_contestants+')
    hide_problem_tags = models.BooleanField(verbose_name=_('hide problem tags'),
                                            help_text=_('Whether problem tags should be hidden by default.'),
                                            default=False)
    hide_problem_authors = models.BooleanField(verbose_name=_('hide problem authors'),
                                               help_text=_('Whether problem authors should be hidden by default.'),
                                               default=False)
    run_pretests_only = models.BooleanField(verbose_name=_('run pretests only'),
                                            help_text=_('Whether judges should grade pretests only, versus all '
                                                        'testcases. Commonly set during a contest, then unset '
                                                        'prior to rejudging user submissions when the contest ends.'),
                                            default=False)
<<<<<<< HEAD
=======
    show_short_display = models.BooleanField(verbose_name=_('show short form settings display'),
                                             help_text=_('Whether to show a section containing contest settings '
                                                         'on the contest page or not.'),
                                             default=False)
    is_organization_private = models.BooleanField(verbose_name=_('private to organizations'), default=False)
>>>>>>> f9e19d06
    organizations = models.ManyToManyField(Organization, blank=True, verbose_name=_('organizations'),
                                           help_text=_('If private, only these organizations may join the contest'))
    og_image = models.CharField(verbose_name=_('OpenGraph image'), default='', max_length=150, blank=True)
    logo_override_image = models.CharField(verbose_name=_('Logo override image'), default='', max_length=150,
                                           blank=True,
                                           help_text=_('This image will replace the default site logo for users '
                                                       'inside the contest.'))
    tags = models.ManyToManyField(ContestTag, verbose_name=_('contest tags'), blank=True, related_name='contests')
    user_count = models.IntegerField(verbose_name=_('the amount of live participants'), default=0)
    summary = models.TextField(blank=True, verbose_name=_('contest summary'),
                               help_text=_('Plain-text, shown in meta description tag, e.g. for social media.'))
    access_code = models.CharField(verbose_name=_('access code'), blank=True, default='', max_length=255,
                                   help_text=_('An optional code to prompt contestants before they are allowed '
                                               'to join the contest. Leave it blank to disable.'))
    banned_users = models.ManyToManyField(Profile, verbose_name=_('personae non gratae'), blank=True,
                                          help_text=_('Bans the selected users from joining this contest.'))
    format_name = models.CharField(verbose_name=_('contest format'), default='default', max_length=32,
                                   choices=contest_format.choices(), help_text=_('The contest format module to use.'))
    format_config = JSONField(verbose_name=_('contest format configuration'), null=True, blank=True,
                              help_text=_('A JSON object to serve as the configuration for the chosen contest format '
                                          'module. Leave empty to use None. Exact format depends on the contest format '
                                          'selected.'))
    problem_label_script = models.TextField(verbose_name='contest problem label script', blank=True,
                                            help_text='A custom Lua function to generate problem labels. Requires a '
                                                      'single function with an integer parameter, the zero-indexed '
                                                      'contest problem index, and returns a string, the label.')
    is_locked = models.BooleanField(verbose_name=_('freeze submissions'), default=False,
                                    help_text=_('Whether submission updates should be frozen. If frozen, '
                                                'rejudging/rescoring will not propagate to related contest '
                                                'submissions until after this is unchecked.'))
    points_precision = models.IntegerField(verbose_name=_('precision points'), default=3,
                                           validators=[MinValueValidator(0), MaxValueValidator(10)],
                                           help_text=_('Number of digits to round points to.'))

    @cached_property
    def format_class(self):
        return contest_format.formats[self.format_name]

    @cached_property
    def format(self):
        return self.format_class(self, self.format_config)

    @cached_property
    def get_label_for_problem(self):
        if not self.problem_label_script:
            return self.format.get_label_for_problem

        def DENY_ALL(obj, attr_name, is_setting):
            raise AttributeError()
        lua = LuaRuntime(attribute_filter=DENY_ALL, register_eval=False, register_builtins=False)
        return lua.eval(self.problem_label_script)

    def clean(self):
        # Django will complain if you didn't fill in start_time or end_time, so we don't have to.
        if self.start_time and self.end_time and self.start_time >= self.end_time:
            raise ValidationError('What is this? A contest that ended before it starts?')
        if self.require_registration:
            if self.registration_start_time is None:
                raise ValidationError('Registration start time field cannot be empty.')
            elif self.registration_end_time is None:
                raise ValidationError('Registration end time field cannot be empty.')
            elif self.registration_start_time >= self.registration_end_time:
                raise ValidationError('What is this? Registration ends before it starts?')
        self.format_class.validate(self.format_config)

        try:
            # a contest should have at least one problem, with contest problem index 0
            # so test it to see if the script returns a valid label.
            label = self.get_label_for_problem(0)
        except Exception as e:
            raise ValidationError('Contest problem label script: %s' % e)
        else:
            if not isinstance(label, str):
                raise ValidationError('Contest problem label script: script should return a string.')

    def is_in_contest(self, user):
        if user.is_authenticated:
            profile = user.profile
            return profile and profile.current_contest is not None and profile.current_contest.contest == self
        return False

    def can_see_own_scoreboard(self, user):
        if self.can_see_full_scoreboard(user):
            return True
        if not self.can_join:
            return False
        if not self.show_scoreboard and not self.is_in_contest(user) and not self.ended:
            return False
        return True

    def can_see_full_scoreboard(self, user):
        if self.show_scoreboard:
            return True
        if not user.is_authenticated:
            return False
        if user.has_perm('judge.see_private_contest') or user.has_perm('judge.edit_all_contest'):
            return True
        if user.profile.id in self.editor_ids:
            return True
        if self.view_contest_scoreboard.filter(id=user.profile.id).exists():
            return True
        if self.scoreboard_visibility == self.SCOREBOARD_HIDDEN:
            return False
        if self.scoreboard_visibility == self.SCOREBOARD_AFTER_PARTICIPATION and self.has_completed_contest(user):
            return True
        return False

    def has_completed_contest(self, user):
        if user.is_authenticated:
            participation = self.users.filter(virtual=ContestParticipation.LIVE, user=user.profile).first()
            if participation and participation.ended:
                return True
        return False

    @cached_property
    def show_scoreboard(self):
        if not self.can_join:
            return False
        if (self.scoreboard_visibility in (self.SCOREBOARD_AFTER_CONTEST, self.SCOREBOARD_AFTER_PARTICIPATION) and
                not self.ended):
            return False
        if self.scoreboard_visibility == self.SCOREBOARD_HIDDEN:
            return False
        return True

    @property
    def contest_window_length(self):
        return self.end_time - self.start_time

    @cached_property
    def _now(self):
        # This ensures that all methods talk about the same now.
        return timezone.now()

    @cached_property
    def can_join(self):
        return self.start_time <= self._now

    @property
    def time_before_start(self):
        if self.start_time >= self._now:
            return self.start_time - self._now
        else:
            return None

    @property
    def time_before_end(self):
        if self.end_time >= self._now:
            return self.end_time - self._now
        else:
            return None

    @cached_property
    def ended(self):
        return self.end_time < self._now

    @cached_property
    def author_ids(self):
        return Contest.authors.through.objects.filter(contest=self).values_list('profile_id', flat=True)

    @cached_property
    def editor_ids(self):
        return self.author_ids.union(
            Contest.curators.through.objects.filter(contest=self).values_list('profile_id', flat=True))

    @cached_property
    def tester_ids(self):
        return Contest.testers.through.objects.filter(contest=self).values_list('profile_id', flat=True)

    def __str__(self):
        return self.name

    def get_absolute_url(self):
        return reverse('contest_view', args=(self.key,))

    def update_user_count(self):
        self.user_count = self.users.filter(virtual=0).count()
        self.save()

    update_user_count.alters_data = True

    def can_register(self, user):
        if self.require_registration:
            if not self.registration_start_time <= self._now <= self.registration_end_time:
                return False
            return self.is_joinable_by(user, check_registered=False)
        return False

    def is_registered(self, user):
        if not self.require_registration:
            return True
        return self.registrants.filter(user=user.profile).exists()

    def is_joinable_by(self, user, check_registered=True):
        if not user.is_authenticated or not self.is_accessible_by(user):
            return False
        if self.ended:
            return self.is_virtualable

        if user.has_perm('judge.join_all_contest'):
            return True

        if user.profile.id in self.editor_ids:
            return True

        if user.profile.id in self.tester_ids:
            return True

        if check_registered and not self.is_registered(user):
            return False

        if not self.is_private and not self.is_organization_private and not self.is_private_viewable:
            return True

        if (self.is_private_viewable or self.is_organization_private) and \
                self.organizations.filter(id__in=user.profile.organizations.all()).exists():
            return True
        if self.is_private and self.private_contestants.filter(id=user.profile.id).exists():
            return True
        return False

    class Inaccessible(Exception):
        pass

    class PrivateContest(Exception):
        pass

    def access_check(self, user):
        # Do unauthenticated check here so we can skip authentication checks later on.
        if not user.is_authenticated:
            # Unauthenticated users can only see visible, non-private contests
            if not self.is_visible:
                raise self.Inaccessible()
            if self.is_private or self.is_organization_private or not self.is_external:
                raise self.PrivateContest()
            return

        # External user but internal contest
        if user.profile.is_external_user and not self.is_external:
            raise self.Inaccessible()

        # If the user can view or edit all contests
        if user.has_perm('judge.see_private_contest') or user.has_perm('judge.edit_all_contest'):
            return

        # User is organizer or curator for contest
        if user.profile.id in self.editor_ids:
            return

        # User is tester for contest
        if user.profile.id in self.tester_ids:
            return

        # Contest is not publicly visible
        if not self.is_visible:
            raise self.Inaccessible()

        # Contest is not private
        if not self.is_private and not self.is_organization_private:
            return

        if self.view_contest_scoreboard.filter(id=user.profile.id).exists():
            return

        in_org = self.organizations.filter(id__in=user.profile.organizations.all()).exists()
        in_users = self.private_contestants.filter(id=user.profile.id).exists()

        if not self.is_private and self.is_organization_private:
            if in_org:
                return
            raise self.PrivateContest()

        if self.is_private and not self.is_organization_private:
            if in_users:
                return
            raise self.PrivateContest()

        if self.is_private and self.is_organization_private:
            if in_org and in_users:
                return
            raise self.PrivateContest()

    def is_accessible_by(self, user):
        try:
            self.access_check(user)
        except (self.Inaccessible, self.PrivateContest):
            return False
        else:
            return True

    def is_editable_by(self, user):
        # If the user can edit all contests
        if user.has_perm('judge.edit_all_contest'):
            return True

        # If the user is a contest organizer or curator
        if user.has_perm('judge.edit_own_contest') and user.profile.id in self.editor_ids:
            return True

        return False

    @classmethod
    def get_visible_contests(cls, user):
        if not user.is_authenticated:
            return cls.objects.filter(is_visible=True, is_organization_private=False,
                                      is_private=False, is_external=True) \
                              .defer('description', 'registration_page').distinct()

        queryset = cls.objects.defer('description', 'registration_page')
        if user.profile.is_external_user:
            queryset = queryset.filter(is_external=True)
        if not (user.has_perm('judge.see_private_contest') or user.has_perm('judge.edit_all_contest')):
            q = Q(is_visible=True)
            q &= (
                Q(view_contest_scoreboard=user.profile) |
                Q(is_organization_private=False, is_private=False) |
                Q(is_organization_private=False, is_private=True, private_contestants=user.profile) |
                Q(is_organization_private=True, is_private=False, organizations__in=user.profile.organizations.all()) |
                Q(is_organization_private=True, is_private=True, organizations__in=user.profile.organizations.all(),
                  private_contestants=user.profile)
            )

            q |= Q(authors=user.profile)
            q |= Q(curators=user.profile)
            q |= Q(testers=user.profile)
            queryset = queryset.filter(q)
        return queryset.distinct()

    def rate(self):
        with transaction.atomic():
            Rating.objects.filter(contest__end_time__range=(self.end_time, self._now)).delete()
            for contest in Contest.objects.filter(
                is_rated=True, end_time__range=(self.end_time, self._now),
            ).order_by('end_time'):
                rate_contest(contest)

    class Meta:
        permissions = (
            ('see_private_contest', _('See private contests')),
            ('join_all_contest', _('Join all contests')),
            ('edit_own_contest', _('Edit own contests')),
            ('edit_all_contest', _('Edit all contests')),
            ('clone_contest', _('Clone contest')),
            ('moss_contest', _('MOSS contest')),
            ('contest_rating', _('Rate contests')),
            ('contest_access_code', _('Contest access codes')),
            ('create_private_contest', _('Create private contests')),
            ('change_contest_visibility', _('Change contest visibility')),
            ('contest_problem_label', _('Edit contest problem label script')),
            ('lock_contest', _('Change lock status of contest')),
        )
        verbose_name = _('contest')
        verbose_name_plural = _('contests')


class ContestRegistration(models.Model):
    contest = models.ForeignKey(Contest, verbose_name=_('associated contest'), related_name='registrants',
                                on_delete=CASCADE)
    user = models.ForeignKey(Profile, verbose_name=_('registrant'), related_name='contest_registrations',
                             on_delete=CASCADE)
    registration_time = models.DateTimeField(verbose_name=_('time of registration'), default=timezone.now)
    data = JSONField(verbose_name=_('user registration data'), null=True, blank=True)

    class Meta:
        verbose_name = _('contest registration')
        verbose_name_plural = _('contest registrations')

        unique_together = ('contest', 'user')


class ContestParticipation(models.Model):
    LIVE = 0
    SPECTATE = -1

    contest = models.ForeignKey(Contest, verbose_name=_('associated contest'), related_name='users', on_delete=CASCADE)
    user = models.ForeignKey(Profile, verbose_name=_('user'), related_name='contest_history', on_delete=CASCADE)
    real_start = models.DateTimeField(verbose_name=_('start time'), default=timezone.now, db_column='start')
    score = models.FloatField(verbose_name=_('score'), default=0, db_index=True)
    cumtime = models.PositiveIntegerField(verbose_name=_('cumulative time'), default=0)
    is_disqualified = models.BooleanField(verbose_name=_('is disqualified'), default=False,
                                          help_text=_('Whether this participation is disqualified.'))
    tiebreaker = models.FloatField(verbose_name=_('tie-breaking field'), default=0.0)
    virtual = models.IntegerField(verbose_name=_('virtual participation id'), default=LIVE,
                                  help_text=_('0 means non-virtual, otherwise the n-th virtual participation.'))
    format_data = JSONField(verbose_name=_('contest format specific data'), null=True, blank=True)

    def recompute_results(self):
        with transaction.atomic():
            self.contest.format.update_participation(self)
            if self.is_disqualified:
                self.score = -9999
                self.cumtime = 0
                self.tiebreaker = 0
                self.save(update_fields=['score', 'cumtime', 'tiebreaker'])
    recompute_results.alters_data = True

    def set_disqualified(self, disqualified):
        self.is_disqualified = disqualified
        self.recompute_results()
        if self.contest.is_rated and self.contest.ratings.exists():
            self.contest.rate()
        if self.is_disqualified:
            if self.user.current_contest == self:
                self.user.remove_contest()
            self.contest.banned_users.add(self.user)
        else:
            self.contest.banned_users.remove(self.user)
    set_disqualified.alters_data = True

    @property
    def live(self):
        return self.virtual == self.LIVE

    @property
    def spectate(self):
        return self.virtual == self.SPECTATE

    @cached_property
    def start(self):
        contest = self.contest
        return contest.start_time if contest.time_limit is None and (self.live or self.spectate) else self.real_start

    @cached_property
    def end_time(self):
        contest = self.contest
        if self.spectate:
            return contest.end_time
        if self.virtual:
            if contest.time_limit:
                return self.real_start + contest.time_limit
            else:
                return self.real_start + (contest.end_time - contest.start_time)
        return contest.end_time if contest.time_limit is None else \
            min(self.real_start + contest.time_limit, contest.end_time)

    @cached_property
    def _now(self):
        # This ensures that all methods talk about the same now.
        return timezone.now()

    @property
    def ended(self):
        return self.end_time is not None and self.end_time < self._now

    @property
    def time_remaining(self):
        end = self.end_time
        if end is not None and end >= self._now:
            return end - self._now

    def __str__(self):
        if self.spectate:
            return gettext('%s spectating in %s') % (self.user.username, self.contest.name)
        if self.virtual:
            return gettext('%s in %s, v%d') % (self.user.username, self.contest.name, self.virtual)
        return gettext('%s in %s') % (self.user.username, self.contest.name)

    class Meta:
        verbose_name = _('contest participation')
        verbose_name_plural = _('contest participations')

        unique_together = ('contest', 'user', 'virtual')


class ContestProblem(models.Model):
    problem = models.ForeignKey(Problem, verbose_name=_('problem'), related_name='contests', on_delete=CASCADE)
    contest = models.ForeignKey(Contest, verbose_name=_('contest'), related_name='contest_problems', on_delete=CASCADE)
    points = models.IntegerField(verbose_name=_('points'))
    partial = models.BooleanField(default=True, verbose_name=_('partial'))
    is_pretested = models.BooleanField(default=False, verbose_name=_('is pretested'))
    order = models.PositiveIntegerField(db_index=True, verbose_name=_('order'))
    output_prefix_override = models.IntegerField(verbose_name=_('output prefix length override'),
                                                 default=0, null=True, blank=True)
    max_submissions = models.IntegerField(help_text=_('Maximum number of submissions for this problem, '
                                                      'or leave blank for no limit.'),
                                          default=None, null=True, blank=True,
                                          validators=[MinValueOrNoneValidator(1, _('Why include a problem you '
                                                                                   "can't submit to?"))])

    class Meta:
        unique_together = ('problem', 'contest')
        verbose_name = _('contest problem')
        verbose_name_plural = _('contest problems')
        ordering = ('order',)


class ContestSubmission(models.Model):
    submission = models.OneToOneField(Submission, verbose_name=_('submission'),
                                      related_name='contest', on_delete=CASCADE)
    problem = models.ForeignKey(ContestProblem, verbose_name=_('problem'), on_delete=CASCADE,
                                related_name='submissions', related_query_name='submission')
    participation = models.ForeignKey(ContestParticipation, verbose_name=_('participation'), on_delete=CASCADE,
                                      related_name='submissions', related_query_name='submission')
    points = models.FloatField(default=0.0, verbose_name=_('points'))
    is_pretest = models.BooleanField(verbose_name=_('is pretested'),
                                     help_text=_('Whether this submission was ran only on pretests.'),
                                     default=False)
    bonus = models.IntegerField(default=0, verbose_name=_('bonus'))
    updated_frozen = models.BooleanField(verbose_name=_('updated while frozen'),
                                         help_text=_('Whether this submission was rejudged/rescored '
                                                     'while the contest was frozen.'),
                                         default=False)
    is_disqualified = models.BooleanField(verbose_name=_('is disqualified'),
                                          help_text=_('Whether this submission is disqualified.'),
                                          default=False)

    class Meta:
        permissions = (
            ('disqualify_submissions', _('Disqualify submissions')),
        )
        verbose_name = _('contest submission')
        verbose_name_plural = _('contest submissions')


class Rating(models.Model):
    user = models.ForeignKey(Profile, verbose_name=_('user'), related_name='ratings', on_delete=CASCADE)
    contest = models.ForeignKey(Contest, verbose_name=_('contest'), related_name='ratings', on_delete=CASCADE)
    participation = models.OneToOneField(ContestParticipation, verbose_name=_('participation'),
                                         related_name='rating', on_delete=CASCADE)
    rank = models.IntegerField(verbose_name=_('rank'))
    rating = models.IntegerField(verbose_name=_('rating'))
    mean = models.FloatField(verbose_name=_('raw rating'))
    performance = models.FloatField(verbose_name=_('contest performance'))
    last_rated = models.DateTimeField(db_index=True, verbose_name=_('last rated'))

    class Meta:
        unique_together = ('user', 'contest')
        verbose_name = _('contest rating')
        verbose_name_plural = _('contest ratings')


class ContestMoss(models.Model):
    LANG_MAPPING = [
        ('C', MOSS_LANG_C),
        ('C++', MOSS_LANG_CC),
        ('Java', MOSS_LANG_JAVA),
        ('Python', MOSS_LANG_PYTHON),
    ]

    contest = models.ForeignKey(Contest, verbose_name=_('contest'), related_name='moss', on_delete=CASCADE)
    problem = models.ForeignKey(Problem, verbose_name=_('problem'), related_name='moss', on_delete=CASCADE)
    language = models.CharField(max_length=10)
    submission_count = models.PositiveIntegerField(default=0)
    url = models.URLField(null=True, blank=True)

    class Meta:
        unique_together = ('contest', 'problem', 'language')
        verbose_name = _('contest moss result')
        verbose_name_plural = _('contest moss results')<|MERGE_RESOLUTION|>--- conflicted
+++ resolved
@@ -142,14 +142,11 @@
                                                         'testcases. Commonly set during a contest, then unset '
                                                         'prior to rejudging user submissions when the contest ends.'),
                                             default=False)
-<<<<<<< HEAD
-=======
     show_short_display = models.BooleanField(verbose_name=_('show short form settings display'),
                                              help_text=_('Whether to show a section containing contest settings '
                                                          'on the contest page or not.'),
                                              default=False)
     is_organization_private = models.BooleanField(verbose_name=_('private to organizations'), default=False)
->>>>>>> f9e19d06
     organizations = models.ManyToManyField(Organization, blank=True, verbose_name=_('organizations'),
                                            help_text=_('If private, only these organizations may join the contest'))
     og_image = models.CharField(verbose_name=_('OpenGraph image'), default='', max_length=150, blank=True)
