--- conflicted
+++ resolved
@@ -133,21 +133,12 @@
             return True
         elif user.has_perm('judge.view_all_submission'):
             return True
-<<<<<<< HEAD
-        if self.user_id == profile.id:
-            if self.problem.is_accessible_by(user):
-                return True
-            if self.contest_object is not None and self.contest_object.ended:
-                return True
-        if (self.problem.is_public or self.problem.testers.filter(id=profile.id).exists()) and \
-=======
         elif self.user_id == profile.id:
             return True
         elif settings.DMOJ_SUBMISSION_SOURCE_VISIBILITY == 'all':
             return True
         elif settings.DMOJ_SUBMISSION_SOURCE_VISIBILITY == 'all-solved' and \
                 (self.problem.is_public or self.problem.testers.filter(id=profile.id).exists()) and \
->>>>>>> 7d011605
                 self.problem.submission_set.filter(user_id=profile.id, result='AC',
                                                    points=self.problem.points).exists():
             return True
