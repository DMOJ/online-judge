--- conflicted
+++ resolved
@@ -129,40 +129,23 @@
 
         if not user.is_authenticated:
             return False
-<<<<<<< HEAD
-
+
+        if self.problem.is_editable_by(user):
+            return True
+        if user.has_perm('judge.view_all_submission'):
+            if problem.is_public:
+                return True
+            if user.has_perm('judge.see_restricted_problem') or not problem.is_restricted:
+                return True
         if self.user_id == profile.id:
             if problem.is_accessible_by(user):
                 return True
             if self.contest_object is not None and self.contest_object.ended:
                 return True
-
-        if problem.is_editable_by(user):
-            return True
-
-        if user.has_perm('judge.view_all_submission'):
-            if problem.is_public:
-                return True
-            if user.has_perm('judge.see_restricted_problem') or not problem.is_restricted:
-                return True
-
-        if problem.is_public or problem.testers.filter(id=profile.id).exists():
-            if problem.submission_set.filter(user_id=profile.id, result='AC',
-                                             points=problem.points).exists():
-                return True
-
-=======
-        if self.problem.is_editable_by(user):
-            return True
-        elif user.has_perm('judge.view_all_submission'):
-            return True
-        elif self.user_id == profile.id:
-            return True
-        elif (self.problem.is_public or self.problem.testers.filter(id=profile.id).exists()) and \
+        if (self.problem.is_public or self.problem.testers.filter(id=profile.id).exists()) and \
                 self.problem.submission_set.filter(user_id=profile.id, result='AC',
                                                    points=self.problem.points).exists():
             return True
->>>>>>> ca21a0cf
         return False
 
     def update_contest(self):
