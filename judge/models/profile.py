--- conflicted
+++ resolved
@@ -100,17 +100,10 @@
     organizations = SortedManyToManyField(Organization, verbose_name=_('organization'), blank=True,
                                           related_name='members', related_query_name='member')
     display_rank = models.CharField(max_length=10, default='user', verbose_name=_('display rank'),
-<<<<<<< HEAD
-                                    choices=(('user', 'Normal User'),
-                                             ('president', 'President'),
-                                             ('alumnus', 'Alumnus'),
-                                             ('admin', 'Admin')))
-=======
-                                    choices=(
-                                        ('user', _('Normal User')),
-                                        ('setter', _('Problem Setter')),
-                                        ('admin', _('Admin'))))
->>>>>>> 06028a1e
+                                    choices=(('user', _('Normal User')),
+                                             ('president', _('President')),
+                                             ('alumnus', _('Alumnus')),
+                                             ('admin', _('Admin'))))
     mute = models.BooleanField(verbose_name=_('comment mute'), help_text=_('Some users are at their best when silent.'),
                                default=False)
     is_unlisted = models.BooleanField(verbose_name=_('unlisted user'), help_text=_('User will not be ranked.'),
@@ -223,14 +216,9 @@
 
     class Meta:
         permissions = (
-<<<<<<< HEAD
-            ('test_site', 'Shows in-progress development stuff'),
-            ('totp', 'Edit TOTP settings'),
-            ('view_name', "View user's real name"),
-=======
             ('test_site', _('Shows in-progress development stuff')),
             ('totp', _('Edit TOTP settings')),
->>>>>>> 06028a1e
+            ('view_name', _("View user's real name")),
         )
         verbose_name = _('user profile')
         verbose_name_plural = _('user profiles')
