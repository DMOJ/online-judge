import base64
import hmac
import secrets
import struct
from operator import mul

import webauthn
from django.conf import settings
from django.contrib.auth.models import User
from django.core.validators import RegexValidator
from django.db import models
from django.db.models import Max
from django.urls import reverse
from django.utils.encoding import force_bytes
from django.utils.functional import cached_property
from django.utils.timezone import now
from django.utils.translation import gettext_lazy as _
from fernet_fields import EncryptedCharField
from sortedm2m.fields import SortedManyToManyField

from judge.models.choices import ACE_THEMES, MATH_ENGINES_CHOICES, TIMEZONE
from judge.models.runtime import Language
from judge.ratings import rating_class
from judge.utils.two_factor import webauthn_decode

__all__ = ['Organization', 'Profile', 'OrganizationRequest', 'WebAuthnCredential']


class EncryptedNullCharField(EncryptedCharField):
    def get_prep_value(self, value):
        if not value:
            return None
        return super(EncryptedNullCharField, self).get_prep_value(value)


class Organization(models.Model):
    name = models.CharField(max_length=128, verbose_name=_('organization title'))
    slug = models.SlugField(max_length=128, verbose_name=_('organization slug'),
                            help_text=_('Organization name shown in URL'))
    short_name = models.CharField(max_length=20, verbose_name=_('short name'),
                                  help_text=_('Displayed beside user name during contests'))
    about = models.TextField(verbose_name=_('organization description'))
    registrant = models.ForeignKey('Profile', verbose_name=_('registrant'), on_delete=models.CASCADE,
                                   related_name='registrant+', help_text=_('User who registered this organization'))
    admins = models.ManyToManyField('Profile', verbose_name=_('administrators'), related_name='admin_of',
                                    help_text=_('Those who can edit this organization'))
    creation_date = models.DateTimeField(verbose_name=_('creation date'), auto_now_add=True)
    is_open = models.BooleanField(verbose_name=_('is open organization?'),
                                  help_text=_('Allow joining organization'), default=True)
    slots = models.IntegerField(verbose_name=_('maximum size'), null=True, blank=True,
                                help_text=_('Maximum amount of users in this organization, '
                                            'only applicable to private organizations'))
    access_code = models.CharField(max_length=7, help_text=_('Student access code'),
                                   verbose_name=_('access code'), null=True, blank=True)
    logo_override_image = models.CharField(verbose_name=_('Logo override image'), default='', max_length=150,
                                           blank=True,
                                           help_text=_('This image will replace the default site logo for users '
                                                       'viewing the organization.'))

    def __contains__(self, item):
        if isinstance(item, int):
            return self.members.filter(id=item).exists()
        elif isinstance(item, Profile):
            return self.members.filter(id=item.id).exists()
        else:
            raise TypeError('Organization membership test must be Profile or primany key')

    def __str__(self):
        return self.name

    def get_absolute_url(self):
        return reverse('organization_home', args=(self.id, self.slug))

    def get_users_url(self):
        return reverse('organization_users', args=(self.id, self.slug))

    class Meta:
        ordering = ['name']
        permissions = (
            ('organization_admin', 'Administer organizations'),
            ('edit_all_organization', 'Edit all organizations'),
        )
        verbose_name = _('organization')
        verbose_name_plural = _('organizations')


class Profile(models.Model):
    user = models.OneToOneField(User, verbose_name=_('user associated'), on_delete=models.CASCADE)
    about = models.TextField(verbose_name=_('self-description'), null=True, blank=True)
    timezone = models.CharField(max_length=50, verbose_name=_('location'), choices=TIMEZONE,
                                default=settings.DEFAULT_USER_TIME_ZONE)
    language = models.ForeignKey('Language', verbose_name=_('preferred language'), on_delete=models.SET_DEFAULT,
                                 default=Language.get_default_language_pk)
    points = models.FloatField(default=0, db_index=True)
    performance_points = models.FloatField(default=0, db_index=True)
    problem_count = models.IntegerField(default=0, db_index=True)
    ace_theme = models.CharField(max_length=30, choices=ACE_THEMES, default='github')
    last_access = models.DateTimeField(verbose_name=_('last access time'), default=now)
    ip = models.GenericIPAddressField(verbose_name=_('last IP'), blank=True, null=True)
    organizations = SortedManyToManyField(Organization, verbose_name=_('organization'), blank=True,
                                          related_name='members', related_query_name='member')
    display_rank = models.CharField(max_length=10, default='user', verbose_name=_('display rank'),
                                    choices=(('user', 'Normal User'),
                                             ('president', 'President'),
                                             ('alumnus', 'Alumnus'),
                                             ('admin', 'Admin')))
    mute = models.BooleanField(verbose_name=_('comment mute'), help_text=_('Some users are at their best when silent.'),
                               default=False)
    is_unlisted = models.BooleanField(verbose_name=_('unlisted user'), help_text=_('User will not be ranked.'),
                                      default=False)
    rating = models.IntegerField(null=True, default=None)
    user_script = models.TextField(verbose_name=_('user script'), default='', blank=True, max_length=65536,
                                   help_text=_('User-defined JavaScript for site customization.'))
    current_contest = models.OneToOneField('ContestParticipation', verbose_name=_('current contest'),
                                           null=True, blank=True, related_name='+', on_delete=models.SET_NULL)
    math_engine = models.CharField(verbose_name=_('math engine'), choices=MATH_ENGINES_CHOICES, max_length=4,
                                   default=settings.MATHOID_DEFAULT_TYPE,
                                   help_text=_('the rendering engine used to render math'))
    is_totp_enabled = models.BooleanField(verbose_name=_('TOTP 2FA enabled'), default=False,
                                          help_text=_('check to enable TOTP-based two-factor authentication'))
    is_webauthn_enabled = models.BooleanField(verbose_name=_('WebAuthn 2FA enabled'), default=False,
                                              help_text=_('check to enable WebAuthn-based two-factor authentication'))
    totp_key = EncryptedNullCharField(max_length=32, null=True, blank=True, verbose_name=_('TOTP key'),
                                      help_text=_('32 character base32-encoded key for TOTP'),
                                      validators=[RegexValidator('^$|^[A-Z2-7]{32}$',
                                                                 _('TOTP key must be empty or base32'))])
    api_token = models.CharField(max_length=64, null=True, verbose_name=_('API token'),
                                 help_text=_('64 character hex-encoded API access token'),
                                 validators=[RegexValidator('^[a-f0-9]{64}$',
                                                            _('API token must be None or hexadecimal'))])
    notes = models.TextField(verbose_name=_('internal notes'), null=True, blank=True,
                             help_text=_('Notes for administrators regarding this user.'))
<<<<<<< HEAD
    is_external_user = models.BooleanField(verbose_name=_('external user'), default=False,
                                           help_text=_('If set, this account is an external user, and '
                                                       'has extra restrictions.'))
=======
    data_last_downloaded = models.DateTimeField(verbose_name=_('last data download time'), null=True, blank=True)
>>>>>>> a9c728ae

    @cached_property
    def organization(self):
        # We do this to take advantage of prefetch_related
        orgs = self.organizations.all()
        return orgs[0] if orgs else None

    @cached_property
    def username(self):
        return self.user.username

    _pp_table = [pow(settings.DMOJ_PP_STEP, i) for i in range(settings.DMOJ_PP_ENTRIES)]

    def calculate_points(self, table=_pp_table):
        from judge.models import Problem
        public_problems = Problem.get_public_problems()
        data = (
            public_problems.filter(submission__user=self, submission__points__isnull=False)
                           .annotate(max_points=Max('submission__points')).order_by('-max_points')
                           .values_list('max_points', flat=True).filter(max_points__gt=0)
        )
        extradata = (
            public_problems.filter(submission__user=self, submission__result='AC').values('id').distinct().count()
        )
        bonus_function = settings.DMOJ_PP_BONUS_FUNCTION
        points = sum(data)
        problems = len(data)
        entries = min(len(data), len(table))
        pp = sum(map(mul, table[:entries], data[:entries])) + bonus_function(extradata)
        if self.points != points or problems != self.problem_count or self.performance_points != pp:
            self.points = points
            self.problem_count = problems
            self.performance_points = pp
            self.save(update_fields=['points', 'problem_count', 'performance_points'])
        return points

    calculate_points.alters_data = True

    def generate_api_token(self):
        secret = secrets.token_bytes(32)
        self.api_token = hmac.new(force_bytes(settings.SECRET_KEY), msg=secret, digestmod='sha256').hexdigest()
        self.save(update_fields=['api_token'])
        token = base64.urlsafe_b64encode(struct.pack('>I32s', self.user.id, secret))
        return token.decode('utf-8')

    generate_api_token.alters_data = True

    def remove_contest(self):
        self.current_contest = None
        self.save()

    remove_contest.alters_data = True

    def update_contest(self):
        contest = self.current_contest
        if contest is not None and (contest.ended or not contest.contest.is_accessible_by(self.user)):
            self.remove_contest()

    update_contest.alters_data = True

    def get_absolute_url(self):
        return reverse('user_page', args=(self.user.username,))

    def __str__(self):
        return self.user.username

    @classmethod
    def get_user_css_class(cls, display_rank, rating, rating_colors=settings.DMOJ_RATING_COLORS):
        if rating_colors:
            return 'rating %s %s' % (rating_class(rating) if rating is not None else 'rate-none', display_rank)
        return display_rank

    @cached_property
    def css_class(self):
        return self.get_user_css_class(self.display_rank, self.rating)

    @cached_property
    def webauthn_id(self):
        return hmac.new(force_bytes(settings.SECRET_KEY), msg=b'webauthn:%d' % (self.id,), digestmod='sha256').digest()

    class Meta:
        permissions = (
            ('test_site', 'Shows in-progress development stuff'),
            ('totp', 'Edit TOTP settings'),
            ('view_name', "View user's real name"),
        )
        verbose_name = _('user profile')
        verbose_name_plural = _('user profiles')


class WebAuthnCredential(models.Model):
    user = models.ForeignKey(Profile, verbose_name=_('user'), related_name='webauthn_credentials',
                             on_delete=models.CASCADE)
    name = models.CharField(verbose_name=_('device name'), max_length=100)
    cred_id = models.CharField(verbose_name=_('credential ID'), max_length=255, unique=True)
    public_key = models.TextField(verbose_name=_('public key'))
    counter = models.BigIntegerField(verbose_name=_('sign counter'))

    @cached_property
    def webauthn_user(self):
        from judge.jinja2.gravatar import gravatar

        return webauthn.WebAuthnUser(
            user_id=self.user.webauthn_id,
            username=self.user.username,
            display_name=self.user.username,
            icon_url=gravatar(self.user.user.email),
            credential_id=webauthn_decode(self.cred_id),
            public_key=self.public_key,
            sign_count=self.counter,
            rp_id=settings.WEBAUTHN_RP_ID,
        )


class OrganizationRequest(models.Model):
    user = models.ForeignKey(Profile, verbose_name=_('user'), related_name='requests', on_delete=models.CASCADE)
    organization = models.ForeignKey(Organization, verbose_name=_('organization'), related_name='requests',
                                     on_delete=models.CASCADE)
    time = models.DateTimeField(verbose_name=_('request time'), auto_now_add=True)
    state = models.CharField(max_length=1, verbose_name=_('state'), choices=(
        ('P', 'Pending'),
        ('A', 'Approved'),
        ('R', 'Rejected'),
    ))
    reason = models.TextField(verbose_name=_('reason'))

    class Meta:
        verbose_name = _('organization join request')
        verbose_name_plural = _('organization join requests')<|MERGE_RESOLUTION|>--- conflicted
+++ resolved
@@ -130,13 +130,10 @@
                                                             _('API token must be None or hexadecimal'))])
     notes = models.TextField(verbose_name=_('internal notes'), null=True, blank=True,
                              help_text=_('Notes for administrators regarding this user.'))
-<<<<<<< HEAD
     is_external_user = models.BooleanField(verbose_name=_('external user'), default=False,
                                            help_text=_('If set, this account is an external user, and '
                                                        'has extra restrictions.'))
-=======
     data_last_downloaded = models.DateTimeField(verbose_name=_('last data download time'), null=True, blank=True)
->>>>>>> a9c728ae
 
     @cached_property
     def organization(self):
