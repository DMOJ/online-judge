--- conflicted
+++ resolved
@@ -3,7 +3,6 @@
     font-weight: bold !important;
 }
 
-<<<<<<< HEAD
 .alumnus a, .alumnus {
     color: #009acd !important;
     font-weight: bold !important;
@@ -29,21 +28,6 @@
     font-weight: bold !important;
 }
 
-.rate-box {
-    width: 1em;
-    height: 1em;
-    border-radius: 1em;
-    overflow: hidden;
-    position: relative;
-    border: solid 2px;
-    display: block;
-
-    span {
-        width: 1em;
-        position: absolute;
-        bottom: 0;
-        display: block;
-=======
 @mixin rate-svg-color($color) {
     circle {
         stroke: $color;
@@ -59,7 +43,6 @@
     circle {
         fill: none;
         stroke-width: 2px;
->>>>>>> 6afeb17f
     }
 
     &.rate-none {
